#pragma once

#include <base/types.h>
#include <Common/FieldVisitorConvertToNumber.h>
#include "Sources.h"
#include "Sinks.h"
#include <Core/AccurateComparison.h>
#include <base/range.h>
#include "GatherUtils.h"
#include "sliceEqualElements.h"
#include "sliceHasImplAnyAll.h"


namespace DB::ErrorCodes
{
    extern const int LOGICAL_ERROR;
    extern const int TOO_LARGE_ARRAY_SIZE;
}

namespace DB::GatherUtils
{

inline constexpr size_t MAX_ARRAY_SIZE = 1 << 30;


/// Methods to copy Slice to Sink, overloaded for various combinations of types.

template <typename T>
void writeSlice(const NumericArraySlice<T> & slice, NumericArraySink<T> & sink)
{
    sink.elements.resize(sink.current_offset + slice.size);
    memcpySmallAllowReadWriteOverflow15(&sink.elements[sink.current_offset], slice.data, slice.size * sizeof(T));
    sink.current_offset += slice.size;
}

template <typename T, typename U>
void writeSlice(const NumericArraySlice<T> & slice, NumericArraySink<U> & sink)
{
    using NativeU = NativeType<U>;

    sink.elements.resize(sink.current_offset + slice.size);
    for (size_t i = 0; i < slice.size; ++i)
    {
        const auto & src = slice.data[i];
        auto & dst = sink.elements[sink.current_offset];

        if constexpr (is_over_big_int<T> || is_over_big_int<U>)
        {
            if constexpr (is_decimal<T>)
                dst = static_cast<NativeU>(src.value);
            else
                dst = static_cast<NativeU>(src);
        }
        else
            dst = static_cast<NativeU>(src);

        ++sink.current_offset;
    }
}

inline ALWAYS_INLINE void writeSlice(const StringSource::Slice & slice, StringSink & sink)
{
    sink.elements.resize(sink.current_offset + slice.size);
    memcpySmallAllowReadWriteOverflow15(&sink.elements[sink.current_offset], slice.data, slice.size);
    sink.current_offset += slice.size;
}

inline ALWAYS_INLINE void writeSlice(const StringSource::Slice & slice, FixedStringSink & sink)
{
    memcpySmallAllowReadWriteOverflow15(&sink.elements[sink.current_offset], slice.data, slice.size);
}

/// Assuming same types of underlying columns for slice and sink if (ArraySlice, ArraySink) is (GenericArraySlice, GenericArraySink).
inline ALWAYS_INLINE void writeSlice(const GenericArraySlice & slice, GenericArraySink & sink)
{
    if (slice.elements->structureEquals(sink.elements))
    {
        sink.elements.insertRangeFrom(*slice.elements, slice.begin, slice.size);
        sink.current_offset += slice.size;
    }
    else
        throw Exception("Function writeSlice expects same column types for GenericArraySlice and GenericArraySink.",
                        ErrorCodes::LOGICAL_ERROR);
}

template <typename T>
inline ALWAYS_INLINE void writeSlice(const GenericArraySlice & slice, NumericArraySink<T> & sink)
{
    sink.elements.resize(sink.current_offset + slice.size);
    for (size_t i = 0; i < slice.size; ++i)
    {
        Field field;
        slice.elements->get(slice.begin + i, field);
        sink.elements.push_back(applyVisitor(FieldVisitorConvertToNumber<T>(), field));
    }
    sink.current_offset += slice.size;
}

template <typename T>
inline ALWAYS_INLINE void writeSlice(const NumericArraySlice<T> & slice, GenericArraySink & sink)
{
    for (size_t i = 0; i < slice.size; ++i)
    {
        if constexpr (is_decimal<T>)
        {
            DecimalField field(T(slice.data[i]), 0); /// TODO: Decimal scale
            sink.elements.insert(field);
        }
        else
        {
            Field field = T(slice.data[i]);
            sink.elements.insert(field);
        }
    }
    sink.current_offset += slice.size;
}

template <typename Slice, typename ArraySink>
inline ALWAYS_INLINE void writeSlice(const NullableSlice<Slice> & slice, NullableArraySink<ArraySink> & sink)
{
    sink.null_map.resize(sink.current_offset + slice.size);

    if (slice.size == 1) /// Always true for ValueSlice.
        sink.null_map[sink.current_offset] = *slice.null_map;
    else
        memcpySmallAllowReadWriteOverflow15(&sink.null_map[sink.current_offset], slice.null_map, slice.size * sizeof(UInt8));

    writeSlice(static_cast<const Slice &>(slice), static_cast<ArraySink &>(sink));
}

template <typename Slice, typename ArraySink>
inline ALWAYS_INLINE void writeSlice(const Slice & slice, NullableArraySink<ArraySink> & sink)
{
    sink.null_map.resize(sink.current_offset + slice.size);

    if (slice.size == 1) /// Always true for ValueSlice.
        sink.null_map[sink.current_offset] = 0;
    else if (slice.size)
        memset(&sink.null_map[sink.current_offset], 0, slice.size * sizeof(UInt8));

    writeSlice(slice, static_cast<ArraySink &>(sink));
}


template <typename T, typename U>
void writeSlice(const NumericValueSlice<T> & slice, NumericArraySink<U> & sink)
{
    sink.elements.resize(sink.current_offset + 1);
    sink.elements[sink.current_offset] = slice.value;
    ++sink.current_offset;
}

/// Assuming same types of underlying columns for slice and sink if (ArraySlice, ArraySink) is (GenericValueSlice, GenericArraySink).
inline ALWAYS_INLINE void writeSlice(const GenericValueSlice & slice, GenericArraySink & sink)
{
    if (slice.elements->structureEquals(sink.elements))
    {
        sink.elements.insertFrom(*slice.elements, slice.position);
        ++sink.current_offset;
    }
    else
        throw Exception("Function writeSlice expects same column types for GenericValueSlice and GenericArraySink.",
                        ErrorCodes::LOGICAL_ERROR);
}

template <typename T>
inline ALWAYS_INLINE void writeSlice(const GenericValueSlice & slice, NumericArraySink<T> & sink)
{
    sink.elements.resize(sink.current_offset + 1);

    Field field;
    slice.elements->get(slice.position, field);
    sink.elements.push_back(applyVisitor(FieldVisitorConvertToNumber<T>(), field));
    ++sink.current_offset;
}

template <typename T>
inline ALWAYS_INLINE void writeSlice(const NumericValueSlice<T> & slice, GenericArraySink & sink)
{
    Field field = T(slice.value);
    sink.elements.insert(field);
    ++sink.current_offset;
}


template <typename SourceA, typename SourceB, typename Sink>
void NO_INLINE concat(SourceA && src_a, SourceB && src_b, Sink && sink)
{
    sink.reserve(src_a.getSizeForReserve() + src_b.getSizeForReserve());

    while (!src_a.isEnd())
    {
        writeSlice(src_a.getWhole(), sink);
        writeSlice(src_b.getWhole(), sink);

        sink.next();
        src_a.next();
        src_b.next();
    }
}

template <typename Source, typename Sink>
void concat(const std::vector<std::unique_ptr<IArraySource>> & array_sources, Sink && sink)
{
    size_t sources_num = array_sources.size();
    std::vector<char> is_const(sources_num);

    auto checkAndGetSizeToReserve = [] (auto source, IArraySource * array_source)
    {
        if (source == nullptr)
            throw Exception("Concat function expected " + demangle(typeid(Source).name()) + " or "
                            + demangle(typeid(ConstSource<Source>).name()) + " but got "
                            + demangle(typeid(*array_source).name()), ErrorCodes::LOGICAL_ERROR);
        return source->getSizeForReserve();
    };

    size_t size_to_reserve = 0;
    for (auto i : collections::range(0, sources_num))
    {
        auto & source = array_sources[i];
        is_const[i] = source->isConst();
        if (is_const[i])
            size_to_reserve += checkAndGetSizeToReserve(typeid_cast<ConstSource<Source> *>(source.get()), source.get());
        else
            size_to_reserve += checkAndGetSizeToReserve(typeid_cast<Source *>(source.get()), source.get());
    }

    sink.reserve(size_to_reserve);

    auto writeNext = [& sink] (auto source)
    {
        writeSlice(source->getWhole(), sink);
        source->next();
    };

    while (!sink.isEnd())
    {
        for (auto i : collections::range(0, sources_num))
        {
            auto & source = array_sources[i];
            if (is_const[i])
                writeNext(static_cast<ConstSource<Source> *>(source.get()));
            else
                writeNext(static_cast<Source *>(source.get()));
        }
        sink.next();
    }
}

template <typename Sink>
void NO_INLINE concat(StringSources & sources, Sink && sink)
{
    while (!sink.isEnd())
    {
        for (auto & source : sources)
        {
            writeSlice(source->getWhole(), sink);
            source->next();
        }
        sink.next();
    }
}


template <typename Source, typename Sink>
void NO_INLINE sliceFromLeftConstantOffsetUnbounded(Source && src, Sink && sink, size_t offset)
{
    while (!src.isEnd())
    {
        writeSlice(src.getSliceFromLeft(offset), sink);
        sink.next();
        src.next();
    }
}

template <typename Source, typename Sink>
void NO_INLINE sliceFromLeftConstantOffsetBounded(Source && src, Sink && sink, size_t offset, ssize_t length)
{
    while (!src.isEnd())
    {
        ssize_t size = length;
        if (size < 0)
            size += static_cast<ssize_t>(src.getElementSize()) - offset;

        if (size > 0)
            writeSlice(src.getSliceFromLeft(offset, size), sink);

        sink.next();
        src.next();
    }
}

template <typename Source, typename Sink>
void NO_INLINE sliceFromRightConstantOffsetUnbounded(Source && src, Sink && sink, size_t offset)
{
    while (!src.isEnd())
    {
        writeSlice(src.getSliceFromRight(offset), sink);
        sink.next();
        src.next();
    }
}

template <typename Source, typename Sink>
void NO_INLINE sliceFromRightConstantOffsetBounded(Source && src, Sink && sink, size_t offset, ssize_t length)
{
    while (!src.isEnd())
    {
        ssize_t size = length;
        if (size < 0)
            size += static_cast<ssize_t>(src.getElementSize()) - offset;

        if (size > 0)
            writeSlice(src.getSliceFromRight(offset, size), sink);

        sink.next();
        src.next();
    }
}

template <typename Source, typename Sink>
void NO_INLINE sliceDynamicOffsetUnbounded(Source && src, Sink && sink, const IColumn & offset_column)
{
    const bool is_null = offset_column.onlyNull();
    const auto * nullable = typeid_cast<const ColumnNullable *>(&offset_column);
    const ColumnUInt8::Container * null_map = nullable ? &nullable->getNullMapData() : nullptr;
    const IColumn * nested_column = nullable ? &nullable->getNestedColumn() : &offset_column;

    while (!src.isEnd())
    {
        auto row_num = src.rowNum();
        bool has_offset = !is_null && !(null_map && (*null_map)[row_num]);
        Int64 offset = has_offset ? nested_column->getInt(row_num) : 1;

        if (offset != 0)
        {
            typename std::decay_t<Source>::Slice slice;

            if (offset > 0)
                slice = src.getSliceFromLeft(offset - 1);
            else
                slice = src.getSliceFromRight(-static_cast<UInt64>(offset));

            writeSlice(slice, sink);
        }

        sink.next();
        src.next();
    }
}


template <bool inverse, typename Source, typename Sink>
static void sliceDynamicOffsetBoundedImpl(Source && src, Sink && sink, const IColumn * offset_column, const IColumn * length_column)
{
    const bool is_offset_null = !offset_column || offset_column->onlyNull();
    const ColumnUInt8::Container * offset_null_map = nullptr;
    const IColumn * offset_nested_column = nullptr;

    if (!is_offset_null)
    {
        const auto * offset_nullable = typeid_cast<const ColumnNullable *>(offset_column);
        offset_null_map = offset_nullable ? &offset_nullable->getNullMapData() : nullptr;
        offset_nested_column = offset_nullable ? &offset_nullable->getNestedColumn() : offset_column;
    }

    const bool is_length_null = !length_column || length_column->onlyNull();
    const ColumnUInt8::Container * length_null_map = nullptr;
    const IColumn * length_nested_column = nullptr;

    if (!is_length_null)
    {
        const auto * length_nullable = typeid_cast<const ColumnNullable *>(length_column);
        length_null_map = length_nullable ? &length_nullable->getNullMapData() : nullptr;
        length_nested_column = length_nullable ? &length_nullable->getNestedColumn() : length_column;
    }

    while (!src.isEnd())
    {
        size_t row_num = src.rowNum();
        bool has_offset = !is_offset_null && !(offset_null_map && (*offset_null_map)[row_num]);
        bool has_length = !is_length_null && !(length_null_map && (*length_null_map)[row_num]);
        Int64 offset = has_offset ? offset_nested_column->getInt(row_num) : 1;
        Int64 size = has_length ? length_nested_column->getInt(row_num) : static_cast<Int64>(src.getElementSize());

        if (size < 0)
            size += offset > 0 ? static_cast<Int64>(src.getElementSize()) - (offset - 1) : -UInt64(offset);

        if (offset != 0 && size > 0)
        {
            typename std::decay_t<Source>::Slice slice;

            if (offset > 0)
            {
                if constexpr (inverse)
                    slice = src.getSliceFromRight(UInt64(size) + UInt64(offset) - 1, size);
                else
                    slice = src.getSliceFromLeft(UInt64(offset) - 1, size);
            }
            else
            {
                if constexpr (inverse)
                    slice = src.getSliceFromLeft(-UInt64(offset), size);
                else
                    slice = src.getSliceFromRight(-UInt64(offset), size);
            }

            writeSlice(slice, sink);
        }

        sink.next();
        src.next();
    }
}


template <typename Source, typename Sink>
void NO_INLINE sliceDynamicOffsetBounded(Source && src, Sink && sink, const IColumn & offset_column, const IColumn & length_column)
{
    sliceDynamicOffsetBoundedImpl<false>(std::forward<Source>(src), std::forward<Sink>(sink), &offset_column, &length_column);
}

/// Similar to above, but with no offset.
template <typename Source, typename Sink>
void NO_INLINE sliceFromLeftDynamicLength(Source && src, Sink && sink, const IColumn & length_column)
{
    sliceDynamicOffsetBoundedImpl<false>(std::forward<Source>(src), std::forward<Sink>(sink), nullptr, &length_column);
}

template <typename Source, typename Sink>
void NO_INLINE sliceFromRightDynamicLength(Source && src, Sink && sink, const IColumn & length_column)
{
    sliceDynamicOffsetBoundedImpl<true>(std::forward<Source>(src), std::forward<Sink>(sink), nullptr, &length_column);
}


template <typename SourceA, typename SourceB, typename Sink>
void NO_INLINE conditional(SourceA && src_a, SourceB && src_b, Sink && sink, const PaddedPODArray<UInt8> & condition)
{
    sink.reserve(std::max(src_a.getSizeForReserve(), src_b.getSizeForReserve()));

    const UInt8 * cond_pos = condition.data();
    const UInt8 * cond_end = cond_pos + condition.size();

    bool a_is_short = src_a.getColumnSize() < condition.size();
    bool b_is_short = src_b.getColumnSize() < condition.size();

    while (cond_pos < cond_end)
    {
        if (*cond_pos)
            writeSlice(src_a.getWhole(), sink);
        else
            writeSlice(src_b.getWhole(), sink);

        if (!a_is_short || *cond_pos)
            src_a.next();
        if (!b_is_short || !*cond_pos)
            src_b.next();

        ++cond_pos;
        sink.next();
    }
}


template <typename T>
bool insliceEqualElements(const NumericArraySlice<T> & first [[maybe_unused]],
                          size_t first_ind [[maybe_unused]],
                          size_t second_ind [[maybe_unused]])
{
    if constexpr (is_decimal<T>)
        return accurate::equalsOp(first.data[first_ind].value, first.data[second_ind].value);
    else
        return accurate::equalsOp(first.data[first_ind], first.data[second_ind]);
}
inline ALWAYS_INLINE bool insliceEqualElements(const GenericArraySlice & first, size_t first_ind, size_t second_ind)
{
    return first.elements->compareAt(first_ind + first.begin, second_ind + first.begin, *first.elements, -1) == 0;
}


/// For details of Knuth-Morris-Pratt string matching algorithm see
/// https://en.wikipedia.org/wiki/Knuth%E2%80%93Morris%E2%80%93Pratt_algorithm.
/// A "prefix-function" is defined as: i-th element is the length of the longest of all prefixes that end in i-th position
template <typename SliceType, typename EqualityFunc>
std::vector<size_t> buildKMPPrefixFunction(const SliceType & pattern, const EqualityFunc & isEqualFunc)
{
    std::vector<size_t> result(pattern.size);
    result[0] = 0;

    for (size_t i = 1; i < pattern.size; ++i)
    {
        result[i] = 0;
        for (size_t length = i; length > 0;)
        {
            length = result[length - 1];
            if (isEqualFunc(pattern, i, length))
            {
                result[i] = length + 1;
                break;
            }
        }
    }

    return result;
}


template < typename FirstSliceType,
           typename SecondSliceType,
           bool (*isEqual)(const FirstSliceType &, const SecondSliceType &, size_t, size_t),
           bool (*isEqualUnary)(const SecondSliceType &, size_t, size_t)>
bool sliceHasImplSubstr(const FirstSliceType & first, const SecondSliceType & second, const UInt8 * first_null_map, const UInt8 * second_null_map)
{
    if (second.size == 0)
        return true;

    const bool has_first_null_map = first_null_map != nullptr;
    const bool has_second_null_map = second_null_map != nullptr;

    std::vector<size_t> prefix_function;
    if (has_second_null_map)
    {
        prefix_function = buildKMPPrefixFunction(second,
                [null_map = second_null_map](const SecondSliceType & pattern, size_t i, size_t j)
                {
                    return !!null_map[i] == !!null_map[j] && (!!null_map[i] || isEqualUnary(pattern, i, j));
                });
    }
    else
    {
        prefix_function = buildKMPPrefixFunction(second,
                [](const SecondSliceType & pattern, size_t i, size_t j) { return isEqualUnary(pattern, i, j); });
    }

    size_t firstCur = 0;
    size_t secondCur = 0;
    while (firstCur < first.size && secondCur < second.size)
    {
        const bool is_first_null = has_first_null_map && first_null_map[firstCur];
        const bool is_second_null = has_second_null_map && second_null_map[secondCur];

        const bool cond_both_null_match = is_first_null && is_second_null;
        const bool cond_both_not_null = !is_first_null && !is_second_null;
        if (cond_both_null_match || (cond_both_not_null && isEqual(first, second, firstCur, secondCur)))
        {
            ++firstCur;
            ++secondCur;
        }
        else if (secondCur > 0)
        {
            secondCur = prefix_function[secondCur - 1];
        }
        else
        {
            ++firstCur;
        }
    }

    return secondCur == second.size;
}


template <
    ArraySearchType search_type,
    typename FirstSliceType,
    typename SecondSliceType,
    bool (*isEqual)(const FirstSliceType &, const SecondSliceType &, size_t, size_t),
    bool (*isEqualSecond)(const SecondSliceType &, size_t, size_t)>
bool sliceHasImpl(const FirstSliceType & first, const SecondSliceType & second, const UInt8 * first_null_map, const UInt8 * second_null_map)
{
    if constexpr (search_type == ArraySearchType::Substr)
        return sliceHasImplSubstr<FirstSliceType, SecondSliceType, isEqual, isEqualSecond>(first, second, first_null_map, second_null_map);
    else
        return sliceHasImplAnyAll<search_type, FirstSliceType, SecondSliceType, isEqual>(first, second, first_null_map, second_null_map);
}


<<<<<<< HEAD
=======
template <typename T, typename U>
bool sliceEqualElements(const NumericArraySlice<T> & first [[maybe_unused]],
                        const NumericArraySlice<U> & second [[maybe_unused]],
                        size_t first_ind [[maybe_unused]],
                        size_t second_ind [[maybe_unused]])
{
    /// TODO: Decimal scale
    if constexpr (is_decimal<T> && is_decimal<U>)
        return accurate::equalsOp(first.data[first_ind].value, second.data[second_ind].value);
    else if constexpr (is_decimal<T> || is_decimal<U>)
        return false;
    else
        return accurate::equalsOp(first.data[first_ind], second.data[second_ind]);
}

template <typename T>
bool sliceEqualElements(const NumericArraySlice<T> &, const GenericArraySlice &, size_t, size_t)
{
    return false;
}

template <typename U>
bool sliceEqualElements(const GenericArraySlice &, const NumericArraySlice<U> &, size_t, size_t)
{
    return false;
}

inline ALWAYS_INLINE bool sliceEqualElements(const GenericArraySlice & first, const GenericArraySlice & second, size_t first_ind, size_t second_ind)
{
    return first.elements->compareAt(first_ind + first.begin, second_ind + second.begin, *second.elements, -1) == 0;
}

template <typename T>
bool insliceEqualElements(const NumericArraySlice<T> & first [[maybe_unused]],
                          size_t first_ind [[maybe_unused]],
                          size_t second_ind [[maybe_unused]])
{
    if constexpr (is_decimal<T>)
        return accurate::equalsOp(first.data[first_ind].value, first.data[second_ind].value);
    else
        return accurate::equalsOp(first.data[first_ind], first.data[second_ind]);
}

inline ALWAYS_INLINE bool insliceEqualElements(const GenericArraySlice & first, size_t first_ind, size_t second_ind)
{
    return first.elements->compareAt(first_ind + first.begin, second_ind + first.begin, *first.elements, -1) == 0;
}

>>>>>>> 0e37e8b4
template <ArraySearchType search_type, typename T, typename U>
bool sliceHas(const NumericArraySlice<T> & first, const NumericArraySlice<U> & second)
{
    auto impl = sliceHasImpl<search_type, NumericArraySlice<T>, NumericArraySlice<U>, sliceEqualElements<T, U>, insliceEqualElements<U>>;
    return impl(first, second, nullptr, nullptr);
}

template <ArraySearchType search_type>
bool sliceHas(const GenericArraySlice & first, const GenericArraySlice & second)
{
    /// Generic arrays should have the same type in order to use column.compareAt(...)
    if (!first.elements->structureEquals(*second.elements))
        throw Exception("Function sliceHas expects same column types for slices.", ErrorCodes::LOGICAL_ERROR);

    auto impl = sliceHasImpl<search_type, GenericArraySlice, GenericArraySlice, sliceEqualElements, insliceEqualElements>;
    return impl(first, second, nullptr, nullptr);
}

template <ArraySearchType search_type, typename U>
bool sliceHas(const GenericArraySlice & /*first*/, const NumericArraySlice<U> & /*second*/)
{
    return false;
}

template <ArraySearchType search_type, typename T>
bool sliceHas(const NumericArraySlice<T> & /*first*/, const GenericArraySlice & /*second*/)
{
    return false;
}

template <ArraySearchType search_type, typename FirstArraySlice, typename SecondArraySlice>
bool sliceHas(const FirstArraySlice & first, NullableSlice<SecondArraySlice> & second)
{
    auto impl = sliceHasImpl<
        search_type,
        FirstArraySlice,
        SecondArraySlice,
        sliceEqualElements<FirstArraySlice, SecondArraySlice>,
        insliceEqualElements<SecondArraySlice>>;
    return impl(first, second, nullptr, second.null_map);
}

template <ArraySearchType search_type, typename FirstArraySlice, typename SecondArraySlice>
bool sliceHas(const NullableSlice<FirstArraySlice> & first, SecondArraySlice & second)
{
    auto impl = sliceHasImpl<
        search_type,
        FirstArraySlice,
        SecondArraySlice,
        sliceEqualElements<FirstArraySlice, SecondArraySlice>,
        insliceEqualElements<SecondArraySlice>>;
    return impl(first, second, first.null_map, nullptr);
}

template <ArraySearchType search_type, typename FirstArraySlice, typename SecondArraySlice>
bool sliceHas(const NullableSlice<FirstArraySlice> & first, NullableSlice<SecondArraySlice> & second)
{
    auto impl = sliceHasImpl<
        search_type,
        FirstArraySlice,
        SecondArraySlice,
        sliceEqualElements<FirstArraySlice, SecondArraySlice>,
        insliceEqualElements<SecondArraySlice>>;
    return impl(first, second, first.null_map, second.null_map);
}

template <ArraySearchType search_type, typename FirstSource, typename SecondSource>
void NO_INLINE arrayAllAny(FirstSource && first, SecondSource && second, ColumnUInt8 & result)
{
    auto size = result.size();
    auto & data = result.getData();
    for (auto row : collections::range(0, size))
    {
        data[row] = static_cast<UInt8>(sliceHas<search_type>(first.getWhole(), second.getWhole()));
        first.next();
        second.next();
    }
}

template <typename ArraySource, typename ValueSource, typename Sink>
void resizeDynamicSize(ArraySource && array_source, ValueSource && value_source, Sink && sink, const IColumn & size_column)
{
    const auto * size_nullable = typeid_cast<const ColumnNullable *>(&size_column);
    const NullMap * size_null_map = size_nullable ? &size_nullable->getNullMapData() : nullptr;
    const IColumn * size_nested_column = size_nullable ? &size_nullable->getNestedColumn() : &size_column;

    while (!sink.isEnd())
    {
        size_t row_num = array_source.rowNum();
        bool has_size = !size_null_map || (*size_null_map)[row_num];

        if (has_size)
        {
            auto size = size_nested_column->getInt(row_num);
            auto array_size = array_source.getElementSize();

            if (size >= 0)
            {
                size_t length = static_cast<size_t>(size);
                if (length > MAX_ARRAY_SIZE)
                    throw Exception(ErrorCodes::TOO_LARGE_ARRAY_SIZE, "Too large array size: {}, maximum: {}",
                        length, MAX_ARRAY_SIZE);

                if (array_size <= length)
                {
                    writeSlice(array_source.getWhole(), sink);
                    for (size_t i = array_size; i < length; ++i)
                        writeSlice(value_source.getWhole(), sink);
                }
                else
                    writeSlice(array_source.getSliceFromLeft(0, length), sink);
            }
            else
            {
                size_t length = -static_cast<size_t>(size);
                if (length > MAX_ARRAY_SIZE)
                    throw Exception(ErrorCodes::TOO_LARGE_ARRAY_SIZE, "Too large array size: {}, maximum: {}",
                        length, MAX_ARRAY_SIZE);

                if (array_size <= length)
                {
                    for (size_t i = array_size; i < length; ++i)
                        writeSlice(value_source.getWhole(), sink);
                    writeSlice(array_source.getWhole(), sink);
                }
                else
                    writeSlice(array_source.getSliceFromRight(length, length), sink);
            }
        }
        else
            writeSlice(array_source.getWhole(), sink);

        value_source.next();
        array_source.next();
        sink.next();
    }
}

template <typename ArraySource, typename ValueSource, typename Sink>
void resizeConstantSize(ArraySource && array_source, ValueSource && value_source, Sink && sink, const ssize_t size)
{
    while (!sink.isEnd())
    {
        auto array_size = array_source.getElementSize();

        if (size >= 0)
        {
            size_t length = static_cast<size_t>(size);
            if (length > MAX_ARRAY_SIZE)
                throw Exception(ErrorCodes::TOO_LARGE_ARRAY_SIZE, "Too large array size: {}, maximum: {}",
                    length, MAX_ARRAY_SIZE);

            if (array_size <= length)
            {
                writeSlice(array_source.getWhole(), sink);
                for (size_t i = array_size; i < length; ++i)
                    writeSlice(value_source.getWhole(), sink);
            }
            else
                writeSlice(array_source.getSliceFromLeft(0, length), sink);
        }
        else
        {
            size_t length = -static_cast<size_t>(size);
            if (length > MAX_ARRAY_SIZE)
                throw Exception(ErrorCodes::TOO_LARGE_ARRAY_SIZE, "Too large array size: {}, maximum: {}",
                    length, MAX_ARRAY_SIZE);

            if (array_size <= length)
            {
                for (size_t i = array_size; i < length; ++i)
                    writeSlice(value_source.getWhole(), sink);
                writeSlice(array_source.getWhole(), sink);
            }
            else
                writeSlice(array_source.getSliceFromRight(length, length), sink);
        }

        value_source.next();
        array_source.next();
        sink.next();
    }
}

}<|MERGE_RESOLUTION|>--- conflicted
+++ resolved
@@ -575,58 +575,6 @@
         return sliceHasImplAnyAll<search_type, FirstSliceType, SecondSliceType, isEqual>(first, second, first_null_map, second_null_map);
 }
 
-
-<<<<<<< HEAD
-=======
-template <typename T, typename U>
-bool sliceEqualElements(const NumericArraySlice<T> & first [[maybe_unused]],
-                        const NumericArraySlice<U> & second [[maybe_unused]],
-                        size_t first_ind [[maybe_unused]],
-                        size_t second_ind [[maybe_unused]])
-{
-    /// TODO: Decimal scale
-    if constexpr (is_decimal<T> && is_decimal<U>)
-        return accurate::equalsOp(first.data[first_ind].value, second.data[second_ind].value);
-    else if constexpr (is_decimal<T> || is_decimal<U>)
-        return false;
-    else
-        return accurate::equalsOp(first.data[first_ind], second.data[second_ind]);
-}
-
-template <typename T>
-bool sliceEqualElements(const NumericArraySlice<T> &, const GenericArraySlice &, size_t, size_t)
-{
-    return false;
-}
-
-template <typename U>
-bool sliceEqualElements(const GenericArraySlice &, const NumericArraySlice<U> &, size_t, size_t)
-{
-    return false;
-}
-
-inline ALWAYS_INLINE bool sliceEqualElements(const GenericArraySlice & first, const GenericArraySlice & second, size_t first_ind, size_t second_ind)
-{
-    return first.elements->compareAt(first_ind + first.begin, second_ind + second.begin, *second.elements, -1) == 0;
-}
-
-template <typename T>
-bool insliceEqualElements(const NumericArraySlice<T> & first [[maybe_unused]],
-                          size_t first_ind [[maybe_unused]],
-                          size_t second_ind [[maybe_unused]])
-{
-    if constexpr (is_decimal<T>)
-        return accurate::equalsOp(first.data[first_ind].value, first.data[second_ind].value);
-    else
-        return accurate::equalsOp(first.data[first_ind], first.data[second_ind]);
-}
-
-inline ALWAYS_INLINE bool insliceEqualElements(const GenericArraySlice & first, size_t first_ind, size_t second_ind)
-{
-    return first.elements->compareAt(first_ind + first.begin, second_ind + first.begin, *first.elements, -1) == 0;
-}
-
->>>>>>> 0e37e8b4
 template <ArraySearchType search_type, typename T, typename U>
 bool sliceHas(const NumericArraySlice<T> & first, const NumericArraySlice<U> & second)
 {
