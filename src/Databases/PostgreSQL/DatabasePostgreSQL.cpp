#include <Databases/PostgreSQL/DatabasePostgreSQL.h>

#if USE_LIBPQXX

#include <DataTypes/DataTypeNullable.h>
#include <DataTypes/DataTypeArray.h>
#include <Storages/StoragePostgreSQL.h>
#include <Interpreters/Context.h>
#include <Parsers/ASTCreateQuery.h>
#include <Parsers/ASTFunction.h>
#include <Parsers/ParserCreateQuery.h>
#include <Parsers/parseQuery.h>
#include <Parsers/queryToString.h>
#include <Common/escapeForFileName.h>
#include <Poco/DirectoryIterator.h>
#include <Poco/File.h>
#include <Databases/PostgreSQL/fetchPostgreSQLTableStructure.h>
#include <Common/quoteString.h>


namespace DB
{

namespace ErrorCodes
{
    extern const int BAD_ARGUMENTS;
    extern const int NOT_IMPLEMENTED;
    extern const int UNKNOWN_TABLE;
    extern const int TABLE_IS_DROPPED;
    extern const int TABLE_ALREADY_EXISTS;
}

static const auto suffix = ".removed";
static const auto cleaner_reschedule_ms = 60000;

DatabasePostgreSQL::DatabasePostgreSQL(
        ContextPtr context_,
        const String & metadata_path_,
        const ASTStorage * database_engine_define_,
        const String & dbname_,
        const String & postgres_dbname,
        postgres::PoolWithFailoverPtr pool_,
        const bool cache_tables_)
    : IDatabase(dbname_)
    , WithContext(context_->getGlobalContext())
    , metadata_path(metadata_path_)
    , database_engine_define(database_engine_define_->clone())
    , dbname(postgres_dbname)
    , pool(std::move(pool_))
    , cache_tables(cache_tables_)
{
    cleaner_task = getContext()->getSchedulePool().createTask("PostgreSQLCleanerTask", [this]{ removeOutdatedTables(); });
    cleaner_task->deactivate();
}


bool DatabasePostgreSQL::empty() const
{
    std::lock_guard<std::mutex> lock(mutex);

    auto connection = pool->get();
    auto tables_list = fetchPostgreSQLTablesList(connection->conn());

    for (const auto & table_name : tables_list)
        if (!detached_or_dropped.count(table_name))
            return false;

    return true;
}


DatabaseTablesIteratorPtr DatabasePostgreSQL::getTablesIterator(ContextPtr local_context, const FilterByNameFunction & /* filter_by_table_name */)
{
    std::lock_guard<std::mutex> lock(mutex);

    Tables tables;
    auto connection = pool->get();
    auto table_names = fetchPostgreSQLTablesList(connection->conn());

    for (const auto & table_name : table_names)
        if (!detached_or_dropped.count(table_name))
            tables[table_name] = fetchTable(table_name, local_context, true);

    return std::make_unique<DatabaseTablesSnapshotIterator>(tables, database_name);
}


bool DatabasePostgreSQL::checkPostgresTable(const String & table_name) const
{
    if (table_name.find('\'') != std::string::npos
        || table_name.find('\\') != std::string::npos)
    {
        throw Exception(ErrorCodes::BAD_ARGUMENTS,
            "PostgreSQL table name cannot contain single quote or backslash characters, passed {}", table_name);
    }

    auto connection = pool->get();
    pqxx::nontransaction tx(connection->conn());

    try
    {
        /// Casting table_name::regclass throws pqxx::indefined_table exception if table_name is incorrect.
        pqxx::result result = tx.exec(fmt::format(
                    "SELECT '{}'::regclass, tablename "
                    "FROM pg_catalog.pg_tables "
                    "WHERE schemaname != 'pg_catalog' AND schemaname != 'information_schema' "
                    "AND tablename = '{}'", table_name, table_name));
    }
    catch (pqxx::undefined_table const &)
    {
        return false;
    }
    catch (Exception & e)
    {
        e.addMessage("while checking postgresql table existence");
        throw;
    }

    return true;
}


bool DatabasePostgreSQL::isTableExist(const String & table_name, ContextPtr /* context */) const
{
    std::lock_guard<std::mutex> lock(mutex);

    if (detached_or_dropped.count(table_name))
        return false;

    return checkPostgresTable(table_name);
}


StoragePtr DatabasePostgreSQL::tryGetTable(const String & table_name, ContextPtr local_context) const
{
    std::lock_guard<std::mutex> lock(mutex);

    if (!detached_or_dropped.count(table_name))
        return fetchTable(table_name, local_context, false);

    return StoragePtr{};
}


StoragePtr DatabasePostgreSQL::fetchTable(const String & table_name, ContextPtr local_context, const bool table_checked) const
{
    if (!cache_tables || !cached_tables.count(table_name))
    {
        if (!table_checked && !checkPostgresTable(table_name))
            return StoragePtr{};

<<<<<<< HEAD
        auto use_nulls = context.getSettingsRef().external_databases_use_nulls;
        auto connection = pool->get();
        auto columns = fetchPostgreSQLTableStructure(connection->conn(), doubleQuoteString(table_name), use_nulls).columns;
=======
        auto use_nulls = local_context->getSettingsRef().external_table_functions_use_nulls;
        auto columns = fetchPostgreSQLTableStructure(connection_pool->get(), doubleQuoteString(table_name), use_nulls);
>>>>>>> 495c6e03

        if (!columns)
            return StoragePtr{};

        auto storage = StoragePostgreSQL::create(
<<<<<<< HEAD
                StorageID(database_name, table_name), *pool, table_name,
                ColumnsDescription{*columns}, ConstraintsDescription{}, context);
=======
                StorageID(database_name, table_name), *connection_pool, table_name,
                ColumnsDescription{*columns}, ConstraintsDescription{}, local_context);
>>>>>>> 495c6e03

        if (cache_tables)
            cached_tables[table_name] = storage;

        return storage;
    }

    if (table_checked || checkPostgresTable(table_name))
    {
        return cached_tables[table_name];
    }

    /// Table does not exist anymore
    cached_tables.erase(table_name);
    return StoragePtr{};
}


void DatabasePostgreSQL::attachTable(const String & table_name, const StoragePtr & storage, const String &)
{
    std::lock_guard<std::mutex> lock{mutex};

    if (!checkPostgresTable(table_name))
        throw Exception(fmt::format("Cannot attach table {}.{} because it does not exist", database_name, table_name), ErrorCodes::UNKNOWN_TABLE);

    if (!detached_or_dropped.count(table_name))
        throw Exception(fmt::format("Cannot attach table {}.{}. It already exists", database_name, table_name), ErrorCodes::TABLE_ALREADY_EXISTS);

    if (cache_tables)
        cached_tables[table_name] = storage;

    detached_or_dropped.erase(table_name);

    Poco::File table_marked_as_removed(getMetadataPath() + '/' + escapeForFileName(table_name) + suffix);
    if (table_marked_as_removed.exists())
        table_marked_as_removed.remove();
}


StoragePtr DatabasePostgreSQL::detachTable(const String & table_name)
{
    std::lock_guard<std::mutex> lock{mutex};

    if (detached_or_dropped.count(table_name))
        throw Exception(fmt::format("Cannot detach table {}.{}. It is already dropped/detached", database_name, table_name), ErrorCodes::TABLE_IS_DROPPED);

    if (!checkPostgresTable(table_name))
        throw Exception(fmt::format("Cannot detach table {}.{} because it does not exist", database_name, table_name), ErrorCodes::UNKNOWN_TABLE);

    if (cache_tables)
        cached_tables.erase(table_name);

    detached_or_dropped.emplace(table_name);

    /// not used anywhere (for postgres database)
    return StoragePtr{};
}


void DatabasePostgreSQL::createTable(ContextPtr, const String & table_name, const StoragePtr & storage, const ASTPtr & create_query)
{
    const auto & create = create_query->as<ASTCreateQuery>();

    if (!create->attach)
        throw Exception("PostgreSQL database engine does not support create table", ErrorCodes::NOT_IMPLEMENTED);

    attachTable(table_name, storage, {});
}


void DatabasePostgreSQL::dropTable(ContextPtr, const String & table_name, bool /* no_delay */)
{
    std::lock_guard<std::mutex> lock{mutex};

    if (!checkPostgresTable(table_name))
        throw Exception(fmt::format("Cannot drop table {}.{} because it does not exist", database_name, table_name), ErrorCodes::UNKNOWN_TABLE);

    if (detached_or_dropped.count(table_name))
        throw Exception(fmt::format("Table {}.{} is already dropped/detached", database_name, table_name), ErrorCodes::TABLE_IS_DROPPED);

    Poco::File mark_table_removed(getMetadataPath() + '/' + escapeForFileName(table_name) + suffix);

    try
    {
        mark_table_removed.createFile();
    }
    catch (...)
    {
        throw;
    }

    if (cache_tables)
        cached_tables.erase(table_name);

    detached_or_dropped.emplace(table_name);
}


void DatabasePostgreSQL::drop(ContextPtr /*context*/)
{
    Poco::File(getMetadataPath()).remove(true);
}


void DatabasePostgreSQL::loadStoredObjects(ContextPtr /* context */, bool, bool /*force_attach*/)
{
    {
        std::lock_guard<std::mutex> lock{mutex};
        Poco::DirectoryIterator iterator(getMetadataPath());

        /// Check for previously dropped tables
        for (Poco::DirectoryIterator end; iterator != end; ++iterator)
        {
            if (iterator->isFile() && endsWith(iterator.name(), suffix))
            {
                const auto & file_name = iterator.name();
                const auto & table_name = unescapeForFileName(file_name.substr(0, file_name.size() - strlen(suffix)));
                detached_or_dropped.emplace(table_name);
            }
        }
    }

    cleaner_task->activateAndSchedule();
}


void DatabasePostgreSQL::removeOutdatedTables()
{
    std::lock_guard<std::mutex> lock{mutex};
    auto connection = pool->get();
    auto actual_tables = fetchPostgreSQLTablesList(connection->conn());

    if (cache_tables)
    {
        /// (Tables are cached only after being accessed at least once)
        for (auto iter = cached_tables.begin(); iter != cached_tables.end();)
        {
            if (!actual_tables.count(iter->first))
                iter = cached_tables.erase(iter);
            else
                ++iter;
        }
    }

    for (auto iter = detached_or_dropped.begin(); iter != detached_or_dropped.end();)
    {
        if (!actual_tables.count(*iter))
        {
            auto table_name = *iter;
            iter = detached_or_dropped.erase(iter);
            Poco::File table_marked_as_removed(getMetadataPath() + '/' + escapeForFileName(table_name) + suffix);
            if (table_marked_as_removed.exists())
                table_marked_as_removed.remove();
        }
        else
            ++iter;
    }

    cleaner_task->scheduleAfter(cleaner_reschedule_ms);
}


void DatabasePostgreSQL::shutdown()
{
    cleaner_task->deactivate();
}


ASTPtr DatabasePostgreSQL::getCreateDatabaseQuery() const
{
    const auto & create_query = std::make_shared<ASTCreateQuery>();
    create_query->database = getDatabaseName();
    create_query->set(create_query->storage, database_engine_define);
    return create_query;
}


ASTPtr DatabasePostgreSQL::getCreateTableQueryImpl(const String & table_name, ContextPtr local_context, bool throw_on_error) const
{
    auto storage = fetchTable(table_name, local_context, false);
    if (!storage)
    {
        if (throw_on_error)
            throw Exception(fmt::format("PostgreSQL table {}.{} does not exist", database_name, table_name), ErrorCodes::UNKNOWN_TABLE);

        return nullptr;
    }

    auto create_table_query = std::make_shared<ASTCreateQuery>();
    auto table_storage_define = database_engine_define->clone();
    create_table_query->set(create_table_query->storage, table_storage_define);

    auto columns_declare_list = std::make_shared<ASTColumns>();
    auto columns_expression_list = std::make_shared<ASTExpressionList>();

    columns_declare_list->set(columns_declare_list->columns, columns_expression_list);
    create_table_query->set(create_table_query->columns_list, columns_declare_list);

    /// init create query.
    auto table_id = storage->getStorageID();
    create_table_query->table = table_id.table_name;
    create_table_query->database = table_id.database_name;

    auto metadata_snapshot = storage->getInMemoryMetadataPtr();
    for (const auto & column_type_and_name : metadata_snapshot->getColumns().getOrdinary())
    {
        const auto & column_declaration = std::make_shared<ASTColumnDeclaration>();
        column_declaration->name = column_type_and_name.name;
        column_declaration->type = getColumnDeclaration(column_type_and_name.type);
        columns_expression_list->children.emplace_back(column_declaration);
    }

    ASTStorage * ast_storage = table_storage_define->as<ASTStorage>();
    ASTs storage_children = ast_storage->children;
    auto storage_engine_arguments = ast_storage->engine->arguments;

    /// Remove extra engine argument (`use_table_cache`)
    if (storage_engine_arguments->children.size() > 4)
        storage_engine_arguments->children.resize(storage_engine_arguments->children.size() - 1);

    /// Add table_name to engine arguments
    assert(storage_engine_arguments->children.size() >= 2);
    storage_engine_arguments->children.insert(storage_engine_arguments->children.begin() + 2, std::make_shared<ASTLiteral>(table_id.table_name));

    return create_table_query;
}


ASTPtr DatabasePostgreSQL::getColumnDeclaration(const DataTypePtr & data_type) const
{
    WhichDataType which(data_type);

    if (which.isNullable())
        return makeASTFunction("Nullable", getColumnDeclaration(typeid_cast<const DataTypeNullable *>(data_type.get())->getNestedType()));

    if (which.isArray())
        return makeASTFunction("Array", getColumnDeclaration(typeid_cast<const DataTypeArray *>(data_type.get())->getNestedType()));

    return std::make_shared<ASTIdentifier>(data_type->getName());
}

}

#endif<|MERGE_RESOLUTION|>--- conflicted
+++ resolved
@@ -40,7 +40,7 @@
         const String & dbname_,
         const String & postgres_dbname,
         postgres::PoolWithFailoverPtr pool_,
-        const bool cache_tables_)
+        bool cache_tables_)
     : IDatabase(dbname_)
     , WithContext(context_->getGlobalContext())
     , metadata_path(metadata_path_)
@@ -149,26 +149,16 @@
         if (!table_checked && !checkPostgresTable(table_name))
             return StoragePtr{};
 
-<<<<<<< HEAD
         auto use_nulls = context.getSettingsRef().external_databases_use_nulls;
         auto connection = pool->get();
         auto columns = fetchPostgreSQLTableStructure(connection->conn(), doubleQuoteString(table_name), use_nulls).columns;
-=======
-        auto use_nulls = local_context->getSettingsRef().external_table_functions_use_nulls;
-        auto columns = fetchPostgreSQLTableStructure(connection_pool->get(), doubleQuoteString(table_name), use_nulls);
->>>>>>> 495c6e03
 
         if (!columns)
             return StoragePtr{};
 
         auto storage = StoragePostgreSQL::create(
-<<<<<<< HEAD
                 StorageID(database_name, table_name), *pool, table_name,
-                ColumnsDescription{*columns}, ConstraintsDescription{}, context);
-=======
-                StorageID(database_name, table_name), *connection_pool, table_name,
                 ColumnsDescription{*columns}, ConstraintsDescription{}, local_context);
->>>>>>> 495c6e03
 
         if (cache_tables)
             cached_tables[table_name] = storage;
