#pragma once

#include <Core/Block.h>
#include <Core/NamesAndTypes.h>
#include <Common/FieldVisitors.h>
#include <Storages/ColumnsDescription.h>
#include <DataTypes/DataTypeTuple.h>
#include <DataTypes/DataTypesNumber.h>
#include <Columns/ColumnObject.h>

namespace DB
{

struct StorageSnapshot;
using StorageSnapshotPtr = std::shared_ptr<StorageSnapshot>;

/// Returns number of dimensions in Array type. 0 if type is not array.
size_t getNumberOfDimensions(const IDataType & type);

/// Returns number of dimensions in Array column. 0 if column is not array.
size_t getNumberOfDimensions(const IColumn & column);

/// Returns type of scalars of Array of arbitrary dimensions.
DataTypePtr getBaseTypeOfArray(const DataTypePtr & type);

/// Returns Array type with requested scalar type and number of dimensions.
DataTypePtr createArrayOfType(DataTypePtr type, size_t num_dimensions);

/// Returns column of scalars of Array of arbitrary dimensions.
ColumnPtr getBaseColumnOfArray(const ColumnPtr & column);

/// Returns empty Array column with requested scalar column and number of dimensions.
ColumnPtr createArrayOfColumn(const ColumnPtr & column, size_t num_dimensions);

/// Returns Array with requested number of dimensions and no scalars.
Array createEmptyArrayField(size_t num_dimensions);

/// Tries to get data type by column. Only limited subset of types is supported
DataTypePtr getDataTypeByColumn(const IColumn & column);

/// Converts Object types and columns to Tuples in @columns_list and @block
<<<<<<< HEAD
/// and checks that types are consistent with types in @storage_snapshot.
void convertDynamicColumnsToTuples(Block & block, const StorageSnapshotPtr & storage_snapshot);
=======
/// and checks that types are consistent with types in @extended_storage_columns.
void convertObjectsToTuples(Block & block, const NamesAndTypesList & extended_storage_columns);
void deduceTypesOfObjectColumns(const StorageSnapshotPtr & storage_snapshot, Block & block);
>>>>>>> 2054582a

/// Checks that each path is not the prefix of any other path.
void checkObjectHasNoAmbiguosPaths(const PathsInData & paths);

/// Receives several Tuple types and deduces the least common type among them.
DataTypePtr getLeastCommonTypeForDynamicColumns(
    const DataTypePtr & type_in_storage, const DataTypes & types, bool check_ambiguos_paths = false);

DataTypePtr createConcreteEmptyDynamicColumn(const DataTypePtr & type_in_storage);

/// Converts types of object columns to tuples in @columns_list
/// according to @object_columns and adds all tuple's subcolumns if needed.
void extendObjectColumns(NamesAndTypesList & columns_list, const ColumnsDescription & object_columns, bool with_subcolumns);

/// Checks whether @columns contain any column with dynamic subcolumns.
bool hasDynamicSubcolumns(const ColumnsDescription & columns);

/// Updates types of objects in @object_columns inplace
/// according to types in new_columns.
void updateObjectColumns(
    ColumnsDescription & object_columns,
    const ColumnsDescription & storage_columns,
    const NamesAndTypesList & new_columns);

using DataTypeTuplePtr = std::shared_ptr<DataTypeTuple>;

/// Flattens nested Tuple to plain Tuple. I.e extracts all paths and types from tuple.
/// E.g. Tuple(t Tuple(c1 UInt32, c2 String), c3 UInt64) -> Tuple(t.c1 UInt32, t.c2 String, c3 UInt32)
std::pair<PathsInData, DataTypes> flattenTuple(const DataTypePtr & type);

/// Flattens nested Tuple column to plain Tuple column.
ColumnPtr flattenTuple(const ColumnPtr & column);

/// The reverse operation to 'flattenTuple'.
/// Creates nested Tuple from all paths and types.
/// E.g. Tuple(t.c1 UInt32, t.c2 String, c3 UInt32) -> Tuple(t Tuple(c1 UInt32, c2 String), c3 UInt64)
DataTypePtr unflattenTuple(
    const PathsInData & paths,
    const DataTypes & tuple_types);

std::pair<ColumnPtr, DataTypePtr> unflattenObjectToTuple(const ColumnObject & column);

std::pair<ColumnPtr, DataTypePtr> unflattenTuple(
    const PathsInData & paths,
    const DataTypes & tuple_types,
    const Columns & tuple_columns);


/// For all columns which exist in @expected_columns and
/// don't exist in @available_columns adds to WITH clause
/// an alias with column name to literal of default value of column type.
void replaceMissedSubcolumnsByConstants(
    const ColumnsDescription & expected_columns,
    const ColumnsDescription & available_columns,
    ASTPtr query);

/// Visitor that keeps @num_dimensions_to_keep dimensions in arrays
/// and replaces all scalars or nested arrays to @replacement at that level.
class FieldVisitorReplaceScalars : public StaticVisitor<Field>
{
public:
    FieldVisitorReplaceScalars(const Field & replacement_, size_t num_dimensions_to_keep_)
        : replacement(replacement_), num_dimensions_to_keep(num_dimensions_to_keep_)
    {
    }

    Field operator()(const Array & x) const;

    template <typename T>
    Field operator()(const T &) const { return replacement; }

private:
    const Field & replacement;
    size_t num_dimensions_to_keep;
};

/// Calculates number of dimensions in array field.
/// Returns 0 for scalar fields.
class FieldVisitorToNumberOfDimensions : public StaticVisitor<size_t>
{
public:
    size_t operator()(const Array & x);

    template <typename T>
    size_t operator()(const T &) const { return 0; }

    bool need_fold_dimension = false;
};

/// Fold field (except Null) to the higher dimension, e.g. `1` -- fold 2 --> `[[1]]`
/// used to normalize dimension of element in an array. e.g [1, [2]] --> [[1], [2]]
class FieldVisitorFoldDimension : public StaticVisitor<Field>
{
public:
    explicit FieldVisitorFoldDimension(size_t num_dimensions_to_fold_) : num_dimensions_to_fold(num_dimensions_to_fold_) { }

    Field operator()(const Array & x) const;

    Field operator()(const Null & x) const { return x; }

    template <typename T>
    Field operator()(const T & x) const
    {
        if (num_dimensions_to_fold == 0)
            return x;

        Array res(1, x);
        for (size_t i = 1; i < num_dimensions_to_fold; ++i)
        {
            Array new_res;
            new_res.push_back(std::move(res));
            res = std::move(new_res);
        }

        return res;
    }

private:
    size_t num_dimensions_to_fold;
};

/// Receives range of objects, which contains collections
/// of columns-like objects (e.g. ColumnsDescription or NamesAndTypesList)
/// and deduces the common types of object columns for all entries.
/// @entry_columns_getter should extract reference to collection of
/// columns-like objects from entry to which Iterator points.
/// columns-like object should have fields "name" and "type".
template <typename Iterator, typename EntryColumnsGetter>
ColumnsDescription getConcreteObjectColumns(
    Iterator begin, Iterator end,
    const ColumnsDescription & storage_columns,
    EntryColumnsGetter && entry_columns_getter)
{
    std::unordered_map<String, DataTypes> types_in_entries;

    /// Add dummy column for all Object columns
    /// to not lose any column if it's missing
    /// in all entries. If it exists in any entry
    /// dummy column will be removed.
    for (const auto & column : storage_columns)
    {
        if (isObject(column.type))
        {
<<<<<<< HEAD
            if (column.type->hasDynamicSubcolumns())
                res.add({column.name, createConcreteEmptyDynamicColumn(column.type)});
        }
=======
            auto tuple_type = std::make_shared<DataTypeTuple>(
                DataTypes{std::make_shared<DataTypeUInt8>()},
                Names{ColumnObject::COLUMN_NAME_DUMMY});
>>>>>>> 2054582a

            types_in_entries[column.name].push_back(std::move(tuple_type));
        }
    }

    for (auto it = begin; it != end; ++it)
    {
        const auto & entry_columns = entry_columns_getter(*it);
        for (const auto & column : entry_columns)
        {
            auto storage_column = storage_columns.tryGetPhysical(column.name);
            if (storage_column && storage_column->type->hasDynamicSubcolumns())
                types_in_entries[column.name].push_back(column.type);
        }
    }

    ColumnsDescription res;
    for (const auto & [name, types] : types_in_entries)
    {
        auto storage_column = storage_columns.getPhysical(name);
        res.add({name, getLeastCommonTypeForDynamicColumns(storage_column.type, types)});
    }

    return res;
}

}<|MERGE_RESOLUTION|>--- conflicted
+++ resolved
@@ -39,14 +39,8 @@
 DataTypePtr getDataTypeByColumn(const IColumn & column);
 
 /// Converts Object types and columns to Tuples in @columns_list and @block
-<<<<<<< HEAD
 /// and checks that types are consistent with types in @storage_snapshot.
 void convertDynamicColumnsToTuples(Block & block, const StorageSnapshotPtr & storage_snapshot);
-=======
-/// and checks that types are consistent with types in @extended_storage_columns.
-void convertObjectsToTuples(Block & block, const NamesAndTypesList & extended_storage_columns);
-void deduceTypesOfObjectColumns(const StorageSnapshotPtr & storage_snapshot, Block & block);
->>>>>>> 2054582a
 
 /// Checks that each path is not the prefix of any other path.
 void checkObjectHasNoAmbiguosPaths(const PathsInData & paths);
@@ -188,20 +182,8 @@
     /// dummy column will be removed.
     for (const auto & column : storage_columns)
     {
-        if (isObject(column.type))
-        {
-<<<<<<< HEAD
-            if (column.type->hasDynamicSubcolumns())
-                res.add({column.name, createConcreteEmptyDynamicColumn(column.type)});
-        }
-=======
-            auto tuple_type = std::make_shared<DataTypeTuple>(
-                DataTypes{std::make_shared<DataTypeUInt8>()},
-                Names{ColumnObject::COLUMN_NAME_DUMMY});
->>>>>>> 2054582a
-
-            types_in_entries[column.name].push_back(std::move(tuple_type));
-        }
+        if (column.type->hasDynamicSubcolumns())
+            types_in_entries[column.name].push_back(createConcreteEmptyDynamicColumn(column.type));
     }
 
     for (auto it = begin; it != end; ++it)
