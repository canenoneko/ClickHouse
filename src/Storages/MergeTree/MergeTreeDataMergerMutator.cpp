--- conflicted
+++ resolved
@@ -1265,16 +1265,9 @@
     MutationCommands & for_interpreter,
     MutationCommands & for_file_renames)
 {
-<<<<<<< HEAD
-    NameSet removed_columns_from_compact_part;
-    NameSet already_changed_columns;
-    bool is_wide_part = isWidePart(part);
-    for (const auto & command : commands)
-=======
     ColumnsDescription part_columns(part->getColumns());
 
-    if (isCompactPart(part))
->>>>>>> c7d9094a
+    if (!isWidePart(part))
     {
         NameSet mutated_columns;
         for (const auto & command : commands)
@@ -1291,21 +1284,8 @@
             else if (command.type == MutationCommand::Type::DROP_INDEX)
             {
                 for_file_renames.push_back(command);
-<<<<<<< HEAD
-
-        }
-        else if (!is_wide_part && command.type == MutationCommand::Type::DROP_COLUMN)
-        {
-            removed_columns_from_compact_part.emplace(command.column_name);
-            for_file_renames.push_back(command);
-        }
-        else if (command.type == MutationCommand::Type::RENAME_COLUMN)
-        {
-            if (!is_wide_part)
-=======
             }
             else if (part_columns.has(command.column_name))
->>>>>>> c7d9094a
             {
                 if (command.type == MutationCommand::Type::DROP_COLUMN)
                 {
@@ -1332,12 +1312,7 @@
                     MutationCommand{.type = MutationCommand::Type::READ_COLUMN, .column_name = column.name, .data_type = column.type});
         }
     }
-<<<<<<< HEAD
-
-    if (!is_wide_part)
-=======
     else
->>>>>>> c7d9094a
     {
         for (const auto & command : commands)
         {
