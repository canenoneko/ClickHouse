#include <Common/config.h>

#if USE_HDFS

#include <Interpreters/Context.h>
#include <Storages/HDFS/WriteBufferFromHDFS.h>
#include <Storages/HDFS/HDFSCommon.h>
#include <hdfs/hdfs.h>


namespace DB
{

namespace ErrorCodes
{
extern const int NETWORK_ERROR;
extern const int CANNOT_OPEN_FILE;
extern const int CANNOT_FSYNC;
extern const int BAD_ARGUMENTS;
}


struct WriteBufferFromHDFS::WriteBufferFromHDFSImpl
{
    std::string hdfs_uri;
    hdfsFile fout;
    HDFSBuilderWrapper builder;
    HDFSFSPtr fs;

    explicit WriteBufferFromHDFSImpl(
            const std::string & hdfs_uri_,
            const Poco::Util::AbstractConfiguration & config_,
            int flags)
        : hdfs_uri(hdfs_uri_)
        , builder(createHDFSBuilder(hdfs_uri, config_))
        , fs(createHDFSFS(builder.get()))
    {
        const size_t begin_of_path = hdfs_uri.find('/', hdfs_uri.find("//") + 2);
<<<<<<< HEAD
        const std::string path = hdfs_uri.substr(begin_of_path);

=======
        const String path = hdfs_uri.substr(begin_of_path);
>>>>>>> 8b13e73a
        if (path.find_first_of("*?{") != std::string::npos)
            throw Exception(ErrorCodes::CANNOT_OPEN_FILE, "URI '{}' contains globs, so the table is in readonly mode", hdfs_uri);

        if (!hdfsExists(fs.get(), path.c_str()))
<<<<<<< HEAD
            throw Exception(ErrorCodes::BAD_ARGUMENTS, "File {} already exists", path);

        fout = hdfsOpenFile(fs.get(), path.c_str(), flags, 0, 0, 0);     /// O_WRONLY meaning create or overwrite i.e., implies O_TRUNCAT here
=======
            throw Exception("File: " + path + " is already exists", ErrorCodes::BAD_ARGUMENTS);

        fout = hdfsOpenFile(fs.get(), path.c_str(), O_WRONLY, 0, 0, 0);     /// O_WRONLY meaning create or overwrite i.e., implies O_TRUNCAT here
>>>>>>> 8b13e73a

        if (fout == nullptr)
        {
            throw Exception("Unable to open HDFS file: " + path + " error: " + std::string(hdfsGetLastError()),
                ErrorCodes::CANNOT_OPEN_FILE);
        }

    }

    ~WriteBufferFromHDFSImpl()
    {
        hdfsCloseFile(fs.get(), fout);
    }


    int write(const char * start, size_t size) const
    {
        int bytes_written = hdfsWrite(fs.get(), fout, start, size);

        if (bytes_written < 0)
            throw Exception("Fail to write HDFS file: " + hdfs_uri + " " + std::string(hdfsGetLastError()),
                ErrorCodes::NETWORK_ERROR);

        return bytes_written;
    }

    void sync() const
    {
        int result = hdfsSync(fs.get(), fout);
        if (result < 0)
            throwFromErrno("Cannot HDFS sync" + hdfs_uri + " " + std::string(hdfsGetLastError()),
                ErrorCodes::CANNOT_FSYNC);
    }
};

WriteBufferFromHDFS::WriteBufferFromHDFS(
        const std::string & hdfs_name_,
        const Poco::Util::AbstractConfiguration & config_,
        size_t buf_size_,
        int flags_)
    : BufferWithOwnMemory<WriteBuffer>(buf_size_)
    , impl(std::make_unique<WriteBufferFromHDFSImpl>(hdfs_name_, config_, flags_))
{
}


void WriteBufferFromHDFS::nextImpl()
{
    if (!offset())
        return;

    size_t bytes_written = 0;

    while (bytes_written != offset())
        bytes_written += impl->write(working_buffer.begin() + bytes_written, offset() - bytes_written);
}


void WriteBufferFromHDFS::sync()
{
    impl->sync();
}


void WriteBufferFromHDFS::finalize()
{
    try
    {
        next();
    }
    catch (...)
    {
        tryLogCurrentException(__PRETTY_FUNCTION__);
    }
}


WriteBufferFromHDFS::~WriteBufferFromHDFS()
{
    finalize();
}

}
#endif<|MERGE_RESOLUTION|>--- conflicted
+++ resolved
@@ -36,25 +36,15 @@
         , fs(createHDFSFS(builder.get()))
     {
         const size_t begin_of_path = hdfs_uri.find('/', hdfs_uri.find("//") + 2);
-<<<<<<< HEAD
-        const std::string path = hdfs_uri.substr(begin_of_path);
+        const String path = hdfs_uri.substr(begin_of_path);
 
-=======
-        const String path = hdfs_uri.substr(begin_of_path);
->>>>>>> 8b13e73a
         if (path.find_first_of("*?{") != std::string::npos)
             throw Exception(ErrorCodes::CANNOT_OPEN_FILE, "URI '{}' contains globs, so the table is in readonly mode", hdfs_uri);
 
         if (!hdfsExists(fs.get(), path.c_str()))
-<<<<<<< HEAD
             throw Exception(ErrorCodes::BAD_ARGUMENTS, "File {} already exists", path);
 
         fout = hdfsOpenFile(fs.get(), path.c_str(), flags, 0, 0, 0);     /// O_WRONLY meaning create or overwrite i.e., implies O_TRUNCAT here
-=======
-            throw Exception("File: " + path + " is already exists", ErrorCodes::BAD_ARGUMENTS);
-
-        fout = hdfsOpenFile(fs.get(), path.c_str(), O_WRONLY, 0, 0, 0);     /// O_WRONLY meaning create or overwrite i.e., implies O_TRUNCAT here
->>>>>>> 8b13e73a
 
         if (fout == nullptr)
         {
