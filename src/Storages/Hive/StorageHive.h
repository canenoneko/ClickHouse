--- conflicted
+++ resolved
@@ -25,9 +25,8 @@
 class StorageHive final : public IStorage, WithContext
 {
 public:
-<<<<<<< HEAD
     static AsynchronousReaderPtr getThreadPoolReader();
-=======
+
     friend class StorageHiveSource;
 
     StorageHive(
@@ -41,7 +40,6 @@
         const ASTPtr & partition_by_ast_,
         std::unique_ptr<HiveSettings> storage_settings_,
         ContextPtr context_);
->>>>>>> 8500cdd0
 
     String getName() const override { return "Hive"; }
 
@@ -72,24 +70,6 @@
     std::optional<UInt64> totalRows(const Settings & settings) const override;
     std::optional<UInt64> totalRowsByPartitionPredicate(const SelectQueryInfo & query_info, ContextPtr context_) const override;
 
-<<<<<<< HEAD
-
-protected:
-    friend class StorageHiveSource;
-    StorageHive(
-        const String & hive_metastore_url_,
-        const String & hive_database_,
-        const String & hive_table_,
-        const StorageID & table_id_,
-        const ColumnsDescription & columns_,
-        const ConstraintsDescription & constraints_,
-        const String & comment_,
-        const ASTPtr & partition_by_ast_,
-        std::unique_ptr<HiveSettings> storage_settings_,
-        ContextPtr context_);
-
-=======
->>>>>>> 8500cdd0
 private:
     using FileFormat = IHiveFile::FileFormat;
     using FileInfo = HiveMetastoreClient::FileInfo;
