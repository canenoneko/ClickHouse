#include <Storages/StorageDistributed.h>

#include <DataStreams/OneBlockInputStream.h>

#include <Databases/IDatabase.h>
#include <Disks/DiskSpaceMonitor.h>
#include <Disks/DiskLocal.h>

#include <DataTypes/DataTypeFactory.h>
#include <DataTypes/DataTypesNumber.h>

#include <Storages/Distributed/DirectoryMonitor.h>
#include <Storages/Distributed/DistributedBlockOutputStream.h>
#include <Storages/StorageFactory.h>
#include <Storages/AlterCommands.h>

#include <Columns/ColumnConst.h>

#include <Common/Macros.h>
#include <Common/escapeForFileName.h>
#include <Common/typeid_cast.h>
#include <Common/quoteString.h>

#include <Parsers/ASTDropQuery.h>
#include <Parsers/ASTExpressionList.h>
#include <Parsers/ASTIdentifier.h>
#include <Parsers/ASTInsertQuery.h>
#include <Parsers/ASTLiteral.h>
#include <Parsers/ASTSelectQuery.h>
#include <Parsers/ASTTablesInSelectQuery.h>
#include <Parsers/ParserAlterQuery.h>
#include <Parsers/TablePropertiesQueriesASTs.h>
#include <Parsers/parseQuery.h>

#include <Interpreters/ClusterProxy/SelectStreamFactory.h>
#include <Interpreters/ClusterProxy/executeQuery.h>
#include <Interpreters/ExpressionAnalyzer.h>
#include <Interpreters/InterpreterAlterQuery.h>
#include <Interpreters/InterpreterDescribeQuery.h>
#include <Interpreters/InterpreterSelectQuery.h>
#include <Interpreters/TranslateQualifiedNamesVisitor.h>
#include <Interpreters/SyntaxAnalyzer.h>
#include <Interpreters/createBlockSelector.h>
#include <Interpreters/evaluateConstantExpression.h>
#include <Interpreters/getClusterName.h>
#include <Interpreters/getTableExpressions.h>

#include <Core/Field.h>

#include <IO/ReadHelpers.h>

#include <Poco/DirectoryIterator.h>

#include <memory>
#include <filesystem>


namespace
{
const UInt64 FORCE_OPTIMIZE_SKIP_UNUSED_SHARDS_HAS_SHARDING_KEY = 1;
const UInt64 FORCE_OPTIMIZE_SKIP_UNUSED_SHARDS_ALWAYS           = 2;
}

namespace DB
{

namespace ErrorCodes
{
    extern const int NOT_IMPLEMENTED;
    extern const int STORAGE_REQUIRES_PARAMETER;
    extern const int BAD_ARGUMENTS;
    extern const int NUMBER_OF_ARGUMENTS_DOESNT_MATCH;
    extern const int INCORRECT_NUMBER_OF_COLUMNS;
    extern const int INFINITE_LOOP;
    extern const int TYPE_MISMATCH;
    extern const int TOO_MANY_ROWS;
    extern const int UNABLE_TO_SKIP_UNUSED_SHARDS;
    extern const int LOGICAL_ERROR;
}

namespace ActionLocks
{
    extern const StorageActionBlockType DistributedSend;
}

namespace
{

/// select query has database, table and table function names as AST pointers
/// Creates a copy of query, changes database, table and table function names.
ASTPtr rewriteSelectQuery(const ASTPtr & query, const std::string & database, const std::string & table, ASTPtr table_function_ptr = nullptr)
{
    auto modified_query_ast = query->clone();

    ASTSelectQuery & select_query = modified_query_ast->as<ASTSelectQuery &>();
    if (table_function_ptr)
        select_query.addTableFunction(table_function_ptr);
    else
        select_query.replaceDatabaseAndTable(database, table);

    /// Restore long column names (cause our short names are ambiguous).
    /// TODO: aliased table functions & CREATE TABLE AS table function cases
    if (!table_function_ptr)
    {
        RestoreQualifiedNamesVisitor::Data data;
        data.distributed_table = DatabaseAndTableWithAlias(*getTableExpression(query->as<ASTSelectQuery &>(), 0));
        data.remote_table.database = database;
        data.remote_table.table = table;
        data.rename = true;
        RestoreQualifiedNamesVisitor(data).visit(modified_query_ast);
    }

    return modified_query_ast;
}

/// The columns list in the original INSERT query is incorrect because inserted blocks are transformed
/// to the form of the sample block of the Distributed table. So we rewrite it and add all columns from
/// the sample block instead.
ASTPtr createInsertToRemoteTableQuery(const std::string & database, const std::string & table, const Block & sample_block_non_materialized)
{
    auto query = std::make_shared<ASTInsertQuery>();
    query->table_id = StorageID(database, table);

    auto columns = std::make_shared<ASTExpressionList>();
    query->columns = columns;
    query->children.push_back(columns);
    for (const auto & col : sample_block_non_materialized)
        columns->children.push_back(std::make_shared<ASTIdentifier>(col.name));

    return query;
}

/// Calculate maximum number in file names in directory and all subdirectories.
/// To ensure global order of data blocks yet to be sent across server restarts.
UInt64 getMaximumFileNumber(const std::string & dir_path)
{
    UInt64 res = 0;

    std::filesystem::recursive_directory_iterator begin(dir_path);
    std::filesystem::recursive_directory_iterator end;
    for (auto it = begin; it != end; ++it)
    {
        const auto & file_path = it->path();

        if (!std::filesystem::is_regular_file(*it) || !endsWith(file_path.filename().string(), ".bin"))
            continue;

        UInt64 num = 0;
        try
        {
            num = parse<UInt64>(file_path.filename().stem().string());
        }
        catch (Exception & e)
        {
            e.addMessage("Unexpected file name " + file_path.filename().string() + " found at " + file_path.parent_path().string() + ", should have numeric base name.");
            throw;
        }

        if (num > res)
            res = num;
    }

    return res;
}

/// the same as DistributedBlockOutputStream::createSelector, should it be static?
IColumn::Selector createSelector(const ClusterPtr cluster, const ColumnWithTypeAndName & result)
{
    const auto & slot_to_shard = cluster->getSlotToShard();

#define CREATE_FOR_TYPE(TYPE)                                   \
    if (typeid_cast<const DataType##TYPE *>(result.type.get())) \
        return createBlockSelector<TYPE>(*result.column, slot_to_shard);

    CREATE_FOR_TYPE(UInt8)
    CREATE_FOR_TYPE(UInt16)
    CREATE_FOR_TYPE(UInt32)
    CREATE_FOR_TYPE(UInt64)
    CREATE_FOR_TYPE(Int8)
    CREATE_FOR_TYPE(Int16)
    CREATE_FOR_TYPE(Int32)
    CREATE_FOR_TYPE(Int64)

#undef CREATE_FOR_TYPE

    throw Exception{"Sharding key expression does not evaluate to an integer type", ErrorCodes::TYPE_MISMATCH};
}

std::string makeFormattedListOfShards(const ClusterPtr & cluster)
{
    std::ostringstream os;

    bool head = true;
    os << "[";
    for (const auto & shard_info : cluster->getShardsInfo())
    {
        (head ? os : os << ", ") << shard_info.shard_num;
        head = false;
    }
    os << "]";

    return os.str();
}

ExpressionActionsPtr buildShardingKeyExpression(const ASTPtr & sharding_key, const Context & context, const NamesAndTypesList & columns, bool project)
{
    ASTPtr query = sharding_key;
    auto syntax_result = SyntaxAnalyzer(context).analyze(query, columns);
    return ExpressionAnalyzer(query, syntax_result, context).getActions(project);
}

class ReplacingConstantExpressionsMatcher
{
public:
    using Data = Block;

    static bool needChildVisit(ASTPtr &, const ASTPtr &)
    {
        return true;
    }

    static void visit(ASTPtr & node, Block & block_with_constants)
    {
        if (!node->as<ASTFunction>())
            return;

        std::string name = node->getColumnName();
        if (block_with_constants.has(name))
        {
            auto result = block_with_constants.getByName(name);
            if (!isColumnConst(*result.column))
                return;

            node = std::make_shared<ASTLiteral>(assert_cast<const ColumnConst &>(*result.column).getField());
        }
    }
};

void replaceConstantExpressions(ASTPtr & node, const Context & context, const NamesAndTypesList & columns, ConstStoragePtr storage)
{
    auto syntax_result = SyntaxAnalyzer(context).analyze(node, columns, storage);
    Block block_with_constants = KeyCondition::getBlockWithConstants(node, syntax_result, context);

    InDepthNodeVisitor<ReplacingConstantExpressionsMatcher, true> visitor(block_with_constants);
    visitor.visit(node);
}

QueryProcessingStage::Enum getQueryProcessingStageImpl(const Context & context, QueryProcessingStage::Enum to_stage, const ClusterPtr & cluster)
{
    const Settings & settings = context.getSettingsRef();

    size_t num_local_shards = cluster->getLocalShardCount();
    size_t num_remote_shards = cluster->getRemoteShardCount();
    size_t result_size = (num_remote_shards * settings.max_parallel_replicas) + num_local_shards;

    if (settings.distributed_group_by_no_merge)
        return QueryProcessingStage::Complete;
    /// Nested distributed query cannot return Complete stage,
    /// since the parent query need to aggregate the results after.
    if (to_stage == QueryProcessingStage::WithMergeableState)
        return QueryProcessingStage::WithMergeableState;
    return result_size == 1 ? QueryProcessingStage::Complete
                            : QueryProcessingStage::WithMergeableState;
}

}


/// For destruction of std::unique_ptr of type that is incomplete in class definition.
StorageDistributed::~StorageDistributed() = default;


const NamesAndTypesList & StorageDistributed::getVirtuals() const
{
    /// NOTE This is weird. Most of these virtual columns are part of MergeTree
    /// tables info. But Distributed is general-purpose engine.
    static const NamesAndTypesList VIRTUALS =
    {
            NameAndTypePair("_table", std::make_shared<DataTypeString>()),
            NameAndTypePair("_part", std::make_shared<DataTypeString>()),
            NameAndTypePair("_part_index", std::make_shared<DataTypeUInt64>()),
            NameAndTypePair("_partition_id", std::make_shared<DataTypeString>()),
            NameAndTypePair("_sample_factor", std::make_shared<DataTypeFloat64>()),
            NameAndTypePair("_shard_num", std::make_shared<DataTypeUInt32>()),
    };
    return VIRTUALS;
}

StorageDistributed::StorageDistributed(
    const StorageID & id_,
    const ColumnsDescription & columns_,
    const ConstraintsDescription & constraints_,
    const String & remote_database_,
    const String & remote_table_,
    const String & cluster_name_,
    const Context & context_,
    const ASTPtr & sharding_key_,
    const String & storage_policy_,
    const String & relative_data_path_,
    bool attach_)
    : IStorage(id_)
    , remote_database(remote_database_)
    , remote_table(remote_table_)
    , global_context(context_)
    , cluster_name(global_context.getMacros()->expand(cluster_name_))
    , has_sharding_key(sharding_key_)
    , storage_policy(storage_policy_)
    , relative_data_path(relative_data_path_)
{
    StorageInMemoryMetadata metadata;
    metadata.setColumns(columns_);
    setConstraints(constraints_);
    setInMemoryMetadata(metadata);

    if (sharding_key_)
    {
        sharding_key_expr = buildShardingKeyExpression(sharding_key_, global_context, getColumns().getAllPhysical(), false);
        sharding_key_column_name = sharding_key_->getColumnName();
    }

    if (!relative_data_path.empty())
        createStorage();

    /// Sanity check. Skip check if the table is already created to allow the server to start.
    if (!attach_ && !cluster_name.empty())
    {
        size_t num_local_shards = global_context.getCluster(cluster_name)->getLocalShardCount();
        if (num_local_shards && remote_database == id_.database_name && remote_table == id_.table_name)
            throw Exception("Distributed table " + id_.table_name + " looks at itself", ErrorCodes::INFINITE_LOOP);
    }
}


StorageDistributed::StorageDistributed(
    const StorageID & id_,
    const ColumnsDescription & columns_,
    const ConstraintsDescription & constraints_,
    ASTPtr remote_table_function_ptr_,
    const String & cluster_name_,
    const Context & context_,
    const ASTPtr & sharding_key_,
    const String & storage_policy_,
    const String & relative_data_path_,
    bool attach)
    : StorageDistributed(id_, columns_, constraints_, String{}, String{}, cluster_name_, context_, sharding_key_, storage_policy_, relative_data_path_, attach)
{
    remote_table_function_ptr = std::move(remote_table_function_ptr_);
}

void StorageDistributed::createStorage()
{
    /// Create default policy with the relative_data_path_
    if (storage_policy.empty())
    {
        std::string path(global_context.getPath());
        /// Disk must ends with '/'
        if (!path.ends_with('/'))
            path += '/';
        auto disk = std::make_shared<DiskLocal>("default", path, 0);
        volume = std::make_shared<Volume>("default", std::vector<DiskPtr>{disk}, 0);
    }
    else
    {
        auto policy = global_context.getStoragePolicySelector()->get(storage_policy);
        if (policy->getVolumes().size() != 1)
             throw Exception("Policy for Distributed table, should have exactly one volume", ErrorCodes::BAD_ARGUMENTS);
        volume = policy->getVolume(0);
    }
}

StoragePtr StorageDistributed::createWithOwnCluster(
    const StorageID & table_id_,
    const ColumnsDescription & columns_,
    const String & remote_database_,       /// database on remote servers.
    const String & remote_table_,          /// The name of the table on the remote servers.
    ClusterPtr owned_cluster_,
    const Context & context_)
{
    auto res = create(table_id_, columns_, ConstraintsDescription{}, remote_database_, remote_table_, String{}, context_, ASTPtr(), String(), String(), false);
    res->owned_cluster = std::move(owned_cluster_);
    return res;
}


StoragePtr StorageDistributed::createWithOwnCluster(
    const StorageID & table_id_,
    const ColumnsDescription & columns_,
    ASTPtr & remote_table_function_ptr_,
    ClusterPtr & owned_cluster_,
    const Context & context_)
{
    auto res = create(table_id_, columns_, ConstraintsDescription{}, remote_table_function_ptr_, String{}, context_, ASTPtr(), String(), String(), false);
    res->owned_cluster = owned_cluster_;
    return res;
}


bool StorageDistributed::canForceGroupByNoMerge(const Context &context, QueryProcessingStage::Enum to_stage, const ASTPtr & query_ptr) const
{
    const auto & settings = context.getSettingsRef();
    std::string reason;

    if (settings.distributed_group_by_no_merge)
        return true;
    /// Distributed-over-Distributed (see getQueryProcessingStageImpl())
    if (to_stage == QueryProcessingStage::WithMergeableState)
        return false;
    if (!settings.optimize_skip_unused_shards)
        return false;
    if (!has_sharding_key)
        return false;

    const auto & select = query_ptr->as<ASTSelectQuery &>();

    if (select.orderBy())
        return false;

    if (select.distinct)
    {
        for (auto & expr : select.select()->children)
        {
            const auto * id = expr->as<ASTIdentifier>();
            if (!id)
                return false;
            if (!sharding_key_expr->getSampleBlock().has(id->name))
                return false;
        }

        reason = "DISTINCT " + backQuote(serializeAST(*select.select(), true));
    }

    // This can use distributed_group_by_no_merge but in this case limit stage
    // should be done later (which is not the case right now).
    if (select.limitBy() || select.limitLength())
        return false;

    const ASTPtr group_by = select.groupBy();
    if (!group_by)
    {
        if (!select.distinct)
            return false;
    }
    else
    {
        // injective functions are optimized out in optimizeGroupBy()
        // hence all we need to check is that column in GROUP BY matches sharding expression
        auto & group_exprs = group_by->children;
        if (group_exprs.empty())
            throw Exception("No ASTExpressionList in GROUP BY", ErrorCodes::LOGICAL_ERROR);

        const auto * id = group_exprs[0]->as<ASTIdentifier>();
        if (!id)
            return false;
        if (!sharding_key_expr->getSampleBlock().has(id->name))
            return false;

        reason = "GROUP BY " + backQuote(serializeAST(*group_by, true));
    }

    LOG_DEBUG(log, "Force distributed_group_by_no_merge for " << reason << " (injective)");
    return true;
}

QueryProcessingStage::Enum StorageDistributed::getQueryProcessingStage(const Context &context, QueryProcessingStage::Enum to_stage, const ASTPtr & query_ptr) const
{
    if (canForceGroupByNoMerge(context, to_stage, query_ptr))
        return QueryProcessingStage::Complete;

    auto cluster = getOptimizedCluster(context, query_ptr);
    return getQueryProcessingStageImpl(context, to_stage, cluster);
}

Pipes StorageDistributed::read(
    const Names & column_names,
    const SelectQueryInfo & query_info,
    const Context & context,
    QueryProcessingStage::Enum processed_stage,
    const size_t /*max_block_size*/,
    const unsigned /*num_streams*/)
{
    auto cluster = getOptimizedCluster(context, query_info.query);

    const auto & modified_query_ast = rewriteSelectQuery(
        query_info.query, remote_database, remote_table, remote_table_function_ptr);

    Block header =
        InterpreterSelectQuery(query_info.query, context, SelectQueryOptions(processed_stage)).getSampleBlock();

    const Scalars & scalars = context.hasQueryContext() ? context.getQueryContext().getScalars() : Scalars{};

    bool has_virtual_shard_num_column = std::find(column_names.begin(), column_names.end(), "_shard_num") != column_names.end();
    if (has_virtual_shard_num_column && !isVirtualColumn("_shard_num"))
        has_virtual_shard_num_column = false;

    ClusterProxy::SelectStreamFactory select_stream_factory = remote_table_function_ptr
        ? ClusterProxy::SelectStreamFactory(
            header, processed_stage, remote_table_function_ptr, scalars, has_virtual_shard_num_column, context.getExternalTables())
        : ClusterProxy::SelectStreamFactory(
            header, processed_stage, StorageID{remote_database, remote_table}, scalars, has_virtual_shard_num_column, context.getExternalTables());

    return ClusterProxy::executeQuery(
        select_stream_factory, cluster, modified_query_ast, context, context.getSettingsRef(), query_info);
}


BlockOutputStreamPtr StorageDistributed::write(const ASTPtr &, const Context & context)
{
    auto cluster = getCluster();
    const auto & settings = context.getSettingsRef();

    /// Ban an attempt to make async insert into the table belonging to DatabaseMemory
    if (!volume && !owned_cluster && !settings.insert_distributed_sync)
    {
        throw Exception("Storage " + getName() + " must has own data directory to enable asynchronous inserts",
                        ErrorCodes::BAD_ARGUMENTS);
    }

    /// If sharding key is not specified, then you can only write to a shard containing only one shard
    if (!has_sharding_key && ((cluster->getLocalShardCount() + cluster->getRemoteShardCount()) >= 2))
    {
        throw Exception("Method write is not supported by storage " + getName() + " with more than one shard and no sharding key provided",
                        ErrorCodes::STORAGE_REQUIRES_PARAMETER);
    }

    /// Force sync insertion if it is remote() table function
    bool insert_sync = settings.insert_distributed_sync || owned_cluster;
    auto timeout = settings.insert_distributed_timeout;

    /// DistributedBlockOutputStream will not own cluster, but will own ConnectionPools of the cluster
    return std::make_shared<DistributedBlockOutputStream>(
        context, *this, createInsertToRemoteTableQuery(remote_database, remote_table, getSampleBlockNonMaterialized()), cluster,
        insert_sync, timeout);
}


void StorageDistributed::checkAlterIsPossible(const AlterCommands & commands, const Settings & /* settings */)
{
    for (const auto & command : commands)
    {
        if (command.type != AlterCommand::Type::ADD_COLUMN
            && command.type != AlterCommand::Type::MODIFY_COLUMN
            && command.type != AlterCommand::Type::DROP_COLUMN
            && command.type != AlterCommand::Type::COMMENT_COLUMN)

            throw Exception("Alter of type '" + alterTypeToString(command.type) + "' is not supported by storage " + getName(),
                ErrorCodes::NOT_IMPLEMENTED);
    }
}

void StorageDistributed::alter(const AlterCommands & params, const Context & context, TableStructureWriteLockHolder & table_lock_holder)
{
    lockStructureExclusively(table_lock_holder, context.getCurrentQueryId(), context.getSettingsRef().lock_acquire_timeout);
    auto table_id = getStorageID();

    checkAlterIsPossible(params, context.getSettingsRef());
<<<<<<< HEAD
    StorageInMemoryMetadata new_metadata = *getInMemoryMetadata();
    params.apply(new_metadata);
    DatabaseCatalog::instance().getDatabase(table_id.database_name)->alterTable(context, table_id.table_name, new_metadata);
    setInMemoryMetadata(new_metadata);
=======
    StorageInMemoryMetadata metadata = getInMemoryMetadata();
    params.apply(metadata);
    DatabaseCatalog::instance().getDatabase(table_id.database_name)->alterTable(context, table_id, metadata);
    setColumns(std::move(metadata.columns));
>>>>>>> 01db4877
}


void StorageDistributed::startup()
{
    if (remote_database.empty() && !remote_table_function_ptr)
        LOG_WARNING(log, "Name of remote database is empty. Default database will be used implicitly.");

    if (!volume)
        return;

    for (const DiskPtr & disk : volume->disks)
        createDirectoryMonitors(disk->getPath());

    for (const String & path : getDataPaths())
    {
        UInt64 inc = getMaximumFileNumber(path);
        if (inc > file_names_increment.value)
            file_names_increment.value.store(inc);
    }
    LOG_DEBUG(log, "Auto-increment is " << file_names_increment.value);
}


void StorageDistributed::shutdown()
{
    monitors_blocker.cancelForever();

    std::lock_guard lock(cluster_nodes_mutex);
    cluster_nodes_data.clear();
}

Strings StorageDistributed::getDataPaths() const
{
    Strings paths;

    if (relative_data_path.empty())
        return paths;

    for (const DiskPtr & disk : volume->disks)
        paths.push_back(disk->getPath() + relative_data_path);

    return paths;
}

void StorageDistributed::truncate(const ASTPtr &, const Context &, TableStructureWriteLockHolder &)
{
    std::lock_guard lock(cluster_nodes_mutex);

    for (auto it = cluster_nodes_data.begin(); it != cluster_nodes_data.end();)
    {
        it->second.shutdownAndDropAllData();
        it = cluster_nodes_data.erase(it);
    }
}

StoragePolicyPtr StorageDistributed::getStoragePolicy() const
{
    if (storage_policy.empty())
        return {};
    return global_context.getStoragePolicySelector()->get(storage_policy);
}

void StorageDistributed::createDirectoryMonitors(const std::string & disk)
{
    const std::string path(disk + relative_data_path);
    Poco::File{path}.createDirectories();

    std::filesystem::directory_iterator begin(path);
    std::filesystem::directory_iterator end;
    for (auto it = begin; it != end; ++it)
        if (std::filesystem::is_directory(*it))
            requireDirectoryMonitor(disk, it->path().filename().string());
}


StorageDistributedDirectoryMonitor& StorageDistributed::requireDirectoryMonitor(const std::string & disk, const std::string & name)
{
    const std::string path(disk + relative_data_path + name);
    const std::string key(disk + name);

    std::lock_guard lock(cluster_nodes_mutex);
    auto & node_data = cluster_nodes_data[key];
    if (!node_data.directory_monitor)
    {
        node_data.conneciton_pool = StorageDistributedDirectoryMonitor::createPool(name, *this);
        node_data.directory_monitor = std::make_unique<StorageDistributedDirectoryMonitor>(
            *this, path, node_data.conneciton_pool, monitors_blocker, global_context.getDistributedSchedulePool());
    }
    return *node_data.directory_monitor;
}

size_t StorageDistributed::getShardCount() const
{
    return getCluster()->getShardCount();
}

std::pair<const std::string &, const std::string &> StorageDistributed::getPath()
{
    return {volume->getNextDisk()->getPath(), relative_data_path};
}

ClusterPtr StorageDistributed::getCluster() const
{
    return owned_cluster ? owned_cluster : global_context.getCluster(cluster_name);
}

ClusterPtr StorageDistributed::getOptimizedCluster(const Context & context, const ASTPtr & query_ptr) const
{
    ClusterPtr cluster = getCluster();
    const Settings & settings = context.getSettingsRef();
    auto table_id = getStorageID();

    if (!settings.optimize_skip_unused_shards)
        return cluster;

    if (has_sharding_key)
    {
        ClusterPtr optimized = skipUnusedShards(cluster, query_ptr, context);

        if (optimized)
        {
            LOG_DEBUG(log, "Reading from " << table_id.getNameForLogs() << ": "
                           "Skipping irrelevant shards - the query will be sent to the following shards of the cluster (shard numbers): "
                           " " << makeFormattedListOfShards(cluster));
            return optimized;
        }
    }

    LOG_DEBUG(log, "Reading from " << table_id.getNameForLogs() <<
                   (has_sharding_key ? "" : " (no sharding key)") << ": "
                   "Unable to figure out irrelevant shards from WHERE/PREWHERE clauses - "
                   "the query will be sent to all shards of the cluster");

    UInt64 force = settings.force_optimize_skip_unused_shards;
    if (force)
    {
        std::stringstream exception_message;
        if (!has_sharding_key)
            exception_message << "No sharding key";
        else
            exception_message << "Sharding key " << sharding_key_column_name << " is not used";

        if (force == FORCE_OPTIMIZE_SKIP_UNUSED_SHARDS_ALWAYS)
            throw Exception(exception_message.str(), ErrorCodes::UNABLE_TO_SKIP_UNUSED_SHARDS);
        if (force == FORCE_OPTIMIZE_SKIP_UNUSED_SHARDS_HAS_SHARDING_KEY && has_sharding_key)
            throw Exception(exception_message.str(), ErrorCodes::UNABLE_TO_SKIP_UNUSED_SHARDS);
    }

    return cluster;
}

void StorageDistributed::ClusterNodeData::flushAllData() const
{
    directory_monitor->flushAllData();
}

void StorageDistributed::ClusterNodeData::shutdownAndDropAllData() const
{
    directory_monitor->shutdownAndDropAllData();
}

/// Returns a new cluster with fewer shards if constant folding for `sharding_key_expr` is possible
/// using constraints from "PREWHERE" and "WHERE" conditions, otherwise returns `nullptr`
ClusterPtr StorageDistributed::skipUnusedShards(ClusterPtr cluster, const ASTPtr & query_ptr, const Context & context) const
{
    const auto & select = query_ptr->as<ASTSelectQuery &>();

    if (!select.prewhere() && !select.where())
    {
        return nullptr;
    }

    ASTPtr condition_ast;
    if (select.prewhere() && select.where())
    {
        condition_ast = makeASTFunction("and", select.prewhere()->clone(), select.where()->clone());
    }
    else
    {
        condition_ast = select.prewhere() ? select.prewhere()->clone() : select.where()->clone();
    }

    replaceConstantExpressions(condition_ast, context, getColumns().getAll(), shared_from_this());
    const auto blocks = evaluateExpressionOverConstantCondition(condition_ast, sharding_key_expr);

    // Can't get definite answer if we can skip any shards
    if (!blocks)
    {
        return nullptr;
    }

    std::set<int> shards;

    for (const auto & block : *blocks)
    {
        if (!block.has(sharding_key_column_name))
            throw Exception("sharding_key_expr should evaluate as a single row", ErrorCodes::TOO_MANY_ROWS);

        const ColumnWithTypeAndName & result = block.getByName(sharding_key_column_name);
        const auto selector = createSelector(cluster, result);

        shards.insert(selector.begin(), selector.end());
    }

    return cluster->getClusterWithMultipleShards({shards.begin(), shards.end()});
}

ActionLock StorageDistributed::getActionLock(StorageActionBlockType type)
{
    if (type == ActionLocks::DistributedSend)
        return monitors_blocker.cancel();
    return {};
}

void StorageDistributed::flushClusterNodesAllData()
{
    std::lock_guard lock(cluster_nodes_mutex);

    /// TODO: Maybe it should be executed in parallel
    for (auto & node : cluster_nodes_data)
        node.second.flushAllData();
}

void StorageDistributed::rename(const String & new_path_to_table_data, const StorageID & new_table_id)
{
    if (!relative_data_path.empty())
        renameOnDisk(new_path_to_table_data);
    renameInMemory(new_table_id);
}
void StorageDistributed::renameOnDisk(const String & new_path_to_table_data)
{
    for (const DiskPtr & disk : volume->disks)
    {
        const String path(disk->getPath());
        auto new_path = path + new_path_to_table_data;
        Poco::File(path + relative_data_path).renameTo(new_path);

        LOG_DEBUG(log, "Updating path to " << new_path);

        std::lock_guard lock(cluster_nodes_mutex);
        for (auto & node : cluster_nodes_data)
            node.second.directory_monitor->updatePath(new_path);
    }

    relative_data_path = new_path_to_table_data;
}


void registerStorageDistributed(StorageFactory & factory)
{
    factory.registerStorage("Distributed", [](const StorageFactory::Arguments & args)
    {
        /** Arguments of engine is following:
          * - name of cluster in configuration;
          * - name of remote database;
          * - name of remote table;
          * - policy to store data in;
          *
          * Remote database may be specified in following form:
          * - identifier;
          * - constant expression with string result, like currentDatabase();
          * -- string literal as specific case;
          * - empty string means 'use default database from cluster'.
          */

        ASTs & engine_args = args.engine_args;

        if (engine_args.size() < 3 || engine_args.size() > 5)
            throw Exception(
                "Storage Distributed requires from 3 to 5 parameters - "
                "name of configuration section with list of remote servers, "
                "name of remote database, "
                "name of remote table, "
                "sharding key expression (optional), "
                "policy to store data in (optional).",
                ErrorCodes::NUMBER_OF_ARGUMENTS_DOESNT_MATCH);

        String cluster_name = getClusterNameAndMakeLiteral(engine_args[0]);

        engine_args[1] = evaluateConstantExpressionOrIdentifierAsLiteral(engine_args[1], args.local_context);
        engine_args[2] = evaluateConstantExpressionOrIdentifierAsLiteral(engine_args[2], args.local_context);

        String remote_database = engine_args[1]->as<ASTLiteral &>().value.safeGet<String>();
        String remote_table = engine_args[2]->as<ASTLiteral &>().value.safeGet<String>();

        const auto & sharding_key = engine_args.size() >= 4 ? engine_args[3] : nullptr;
        const auto & storage_policy = engine_args.size() >= 5 ? engine_args[4]->as<ASTLiteral &>().value.safeGet<String>() : "";

        /// Check that sharding_key exists in the table and has numeric type.
        if (sharding_key)
        {
            auto sharding_expr = buildShardingKeyExpression(sharding_key, args.context, args.columns.getAllPhysical(), true);
            const Block & block = sharding_expr->getSampleBlock();

            if (block.columns() != 1)
                throw Exception("Sharding expression must return exactly one column", ErrorCodes::INCORRECT_NUMBER_OF_COLUMNS);

            auto type = block.getByPosition(0).type;

            if (!type->isValueRepresentedByInteger())
                throw Exception("Sharding expression has type " + type->getName() +
                    ", but should be one of integer type", ErrorCodes::TYPE_MISMATCH);
        }

        return StorageDistributed::create(
            args.table_id, args.columns, args.constraints,
            remote_database, remote_table, cluster_name,
            args.context,
            sharding_key,
            storage_policy,
            args.relative_data_path,
            args.attach);
    },
    {
        .source_access_type = AccessType::REMOTE,
    });
}

}<|MERGE_RESOLUTION|>--- conflicted
+++ resolved
@@ -553,17 +553,10 @@
     auto table_id = getStorageID();
 
     checkAlterIsPossible(params, context.getSettingsRef());
-<<<<<<< HEAD
     StorageInMemoryMetadata new_metadata = *getInMemoryMetadata();
     params.apply(new_metadata);
-    DatabaseCatalog::instance().getDatabase(table_id.database_name)->alterTable(context, table_id.table_name, new_metadata);
+    DatabaseCatalog::instance().getDatabase(table_id.database_name)->alterTable(context, table_id, new_metadata);
     setInMemoryMetadata(new_metadata);
-=======
-    StorageInMemoryMetadata metadata = getInMemoryMetadata();
-    params.apply(metadata);
-    DatabaseCatalog::instance().getDatabase(table_id.database_name)->alterTable(context, table_id, metadata);
-    setColumns(std::move(metadata.columns));
->>>>>>> 01db4877
 }
 
 
