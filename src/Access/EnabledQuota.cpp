--- conflicted
+++ resolved
@@ -91,7 +91,6 @@
     {
         for (const auto & interval : intervals.intervals)
         {
-<<<<<<< HEAD
             if (!interval.end_of_interval.load().count())
             {
                 /// We need to calculate end of the interval if it hasn't been calculated before.
@@ -99,14 +98,10 @@
                 getEndOfInterval(interval, current_time, dummy);
             }
 
-            ResourceAmount used = (interval.used[resource_type] += amount);
-            ResourceAmount max = interval.max[resource_type];
-
-=======
             auto quota_type_i = static_cast<size_t>(quota_type);
             QuotaValue used = (interval.used[quota_type_i] += value);
             QuotaValue max = interval.max[quota_type_i];
->>>>>>> 6cfb1177
+
             if (!max)
                 continue;
 
@@ -135,7 +130,6 @@
         auto quota_type_i = static_cast<size_t>(quota_type);
         for (const auto & interval : intervals.intervals)
         {
-<<<<<<< HEAD
             if (!interval.end_of_interval.load().count())
             {
                 /// We need to calculate end of the interval if it hasn't been calculated before.
@@ -143,12 +137,9 @@
                 getEndOfInterval(interval, current_time, dummy);
             }
 
-            ResourceAmount used = interval.used[resource_type];
-            ResourceAmount max = interval.max[resource_type];
-=======
             QuotaValue used = interval.used[quota_type_i];
             QuotaValue max = interval.max[quota_type_i];
->>>>>>> 6cfb1177
+
             if (!max)
                 continue;
 
