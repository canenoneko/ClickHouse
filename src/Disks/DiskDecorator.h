--- conflicted
+++ resolved
@@ -81,23 +81,15 @@
     void shutdown() override;
     void startup(ContextPtr context) override;
     void applyNewSettings(const Poco::Util::AbstractConfiguration & config, ContextPtr context, const String & config_prefix, const DisksMap & map) override;
-<<<<<<< HEAD
-    bool isCached() const override { return delegate->isCached(); }
-    DiskObjectStoragePtr getObjectStorage(const String &) override;
-    const std::unordered_set<String> & getCacheLayersNames() const override { return delegate->getCacheLayersNames(); }
-    const String & getCacheBasePath() const override { return delegate->getCacheBasePath(); }
-    StoredObjects getStorageObjects(const String & path) const override { return delegate->getStorageObjects(path); }
-    void getRemotePathsRecursive(const String & path, std::vector<LocalPathWithRemotePaths> & paths_map) override { return delegate->getRemotePathsRecursive(path, paths_map); }
-=======
 
     bool supportsCache() const override { return delegate->supportsCache(); }
-    String getCacheBasePath() const override { return delegate->getCacheBasePath(); }
+    const String & getCacheBasePath() const override { return delegate->getCacheBasePath(); }
 
     StoredObjects getStorageObjects(const String & path) const override { return delegate->getStorageObjects(path); }
+    void getRemotePathsRecursive(const String & path, std::vector<LocalPathWithObjectStoragePaths> & paths_map) override { return delegate->getRemotePathsRecursive(path, paths_map); }
+
     DiskObjectStoragePtr createDiskObjectStorage(const String &) override;
-
-    void getRemotePathsRecursive(const String & path, std::vector<LocalPathWithObjectStoragePaths> & paths_map) override { return delegate->getRemotePathsRecursive(path, paths_map); }
->>>>>>> 9973fb2f
+    const std::unordered_set<String> & getCacheLayersNames() const override { return delegate->getCacheLayersNames(); }
 
     MetadataStoragePtr getMetadataStorage() override { return delegate->getMetadataStorage(); }
 
