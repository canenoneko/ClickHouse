--- conflicted
+++ resolved
@@ -108,7 +108,6 @@
     {
         initiate_uri.addQueryParameter(param.first, param.second);
     }
-    LOG_DEBUG(&Poco::Logger::get("DebugLogger"), "???Write "+ uri.toString() + " ???");
 
     for (int i = 0; i < DEFAULT_S3_MAX_FOLLOW_PUT_REDIRECT; ++i)
     {
@@ -140,10 +139,6 @@
             break;
 
         initiate_uri = location_iterator->second;
-<<<<<<< HEAD
-        LOG_DEBUG(&Poco::Logger::get("DebugLogger"), "!!!Write " + initiate_uri.toString() + " !!!");
-=======
->>>>>>> 1b738231
         remote_host_filter.checkURL(initiate_uri);
     }
     assertResponseIsOk(*request_ptr, response, *istr);
