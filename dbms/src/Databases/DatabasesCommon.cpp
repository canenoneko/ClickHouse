--- conflicted
+++ resolved
@@ -1,23 +1,15 @@
 #include <Databases/DatabasesCommon.h>
 
 #include <Interpreters/ExternalDictionariesLoader.h>
-#include <Interpreters/ExternalLoaderDatabaseConfigRepository.h>
 #include <Interpreters/Context.h>
 #include <Interpreters/InterpreterCreateQuery.h>
-#include <Parsers/ASTCreateQuery.h>
-#include <Parsers/ParserCreateQuery.h>
-#include <Parsers/ParserDictionary.h>
 #include <Parsers/formatAST.h>
-#include <Parsers/parseQuery.h>
-#include <Storages/IStorage.h>
 #include <Storages/StorageDictionary.h>
 #include <Storages/StorageFactory.h>
 #include <Common/typeid_cast.h>
 #include <Common/escapeForFileName.h>
 #include <TableFunctions/TableFunctionFactory.h>
-#include <Dictionaries/DictionaryFactory.h>
-
-#include <sstream>
+
 
 
 namespace DB
@@ -35,24 +27,7 @@
 namespace
 {
 
-<<<<<<< HEAD
-    std::ostringstream statement_stream;
-    formatAST(create, statement_stream, false);
-    statement_stream << '\n';
-    return statement_stream.str();
-}
-
-
-std::pair<String, StoragePtr> createTableFromDefinition(
-    const String & definition,
-    const String & database_name,
-    const String & relative_db_path,
-    Context & context,
-    bool has_force_restore_data_flag,
-    const String & description_for_error_message)
-=======
 StoragePtr getDictionaryStorage(const Context & context, const String & table_name, const String & db_name)
->>>>>>> a17cefb9
 {
     auto dict_name = db_name + "." + table_name;
     const auto & external_loader = context.getExternalDictionariesLoader();
@@ -63,29 +38,7 @@
         auto columns = StorageDictionary::getNamesAndTypes(dictionary_structure);
         return StorageDictionary::create(db_name, table_name, ColumnsDescription{columns}, context, true, dict_name);
     }
-<<<<<<< HEAD
-    /// We do not directly use `InterpreterCreateQuery::execute`, because
-    /// - the database has not been created yet;
-    /// - the code is simpler, since the query is already brought to a suitable form.
-    if (!ast_create_query.columns_list || !ast_create_query.columns_list->columns)
-        throw Exception("Missing definition of columns.", ErrorCodes::EMPTY_LIST_OF_COLUMNS_PASSED);
-
-    ColumnsDescription columns = InterpreterCreateQuery::getColumnsDescription(*ast_create_query.columns_list->columns, context);
-    ConstraintsDescription constraints = InterpreterCreateQuery::getConstraintsDescription(ast_create_query.columns_list->constraints);
-
-    return
-    {
-        ast_create_query.table,
-        StorageFactory::instance().get(
-            ast_create_query,
-            relative_db_path + escapeForFileName(ast_create_query.table) + '/',
-            ast_create_query.table, database_name, context, context.getGlobalContext(),
-            columns, constraints,
-            true, has_force_restore_data_flag)
-    };
-=======
     return nullptr;
->>>>>>> a17cefb9
 }
 
 }
