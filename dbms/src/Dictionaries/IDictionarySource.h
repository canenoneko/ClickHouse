--- conflicted
+++ resolved
@@ -1,13 +1,11 @@
 #pragma once
 
-<<<<<<< HEAD
-#include <string>
-=======
 #include <Columns/IColumn.h>
 #include <DataStreams/IBlockStream_fwd.h>
 
->>>>>>> 61a1d91d
 #include <vector>
+#include <string>
+
 
 
 namespace DB
