--- conflicted
+++ resolved
@@ -264,11 +264,7 @@
     String getName() const override { return Name::name; }
 
     explicit AggregateFunctionMLMethod(
-<<<<<<< HEAD
-        UInt64 param_num,
-=======
         UInt32 param_num,
->>>>>>> 4f705835
         std::unique_ptr<IGradientComputer> gradient_computer,
         std::string weights_updater_name,
         Float64 learning_rate,
@@ -302,28 +298,12 @@
     {
         std::shared_ptr<IWeightsUpdater> new_weights_updater;
         if (weights_updater_name == "SGD")
-<<<<<<< HEAD
-        {
-            new_weights_updater = std::make_shared<StochasticGradientDescent>();
-        }
-        else if (weights_updater_name == "Momentum")
-        {
-            new_weights_updater = std::make_shared<Momentum>();
-        }
-        else if (weights_updater_name == "Nesterov")
-        {
-            new_weights_updater = std::make_shared<Nesterov>();
-        }
-        else
-        {
-=======
             new_weights_updater = std::make_shared<StochasticGradientDescent>();
         else if (weights_updater_name == "Momentum")
             new_weights_updater = std::make_shared<Momentum>();
         else if (weights_updater_name == "Nesterov")
             new_weights_updater = std::make_shared<Nesterov>();
         else
->>>>>>> 4f705835
             throw Exception("Illegal name of weights updater (should have been checked earlier)", ErrorCodes::LOGICAL_ERROR);
 
         new (place) Data(learning_rate, l2_reg_coef, param_num, batch_size, gradient_computer, new_weights_updater);
@@ -356,18 +336,8 @@
                 ErrorCodes::NUMBER_OF_ARGUMENTS_DOESNT_MATCH);
 
         /// This cast might be correct because column type is based on getReturnTypeToPredict.
-<<<<<<< HEAD
-        ColumnVector<Float64> * column;
-        try
-        {
-            column = &dynamic_cast<ColumnVector<Float64> &>(to);
-        }
-        catch (const std::bad_cast &)
-        {
-=======
         auto * column = typeid_cast<ColumnFloat64 *>(&to);
         if (!column)
->>>>>>> 4f705835
             throw Exception("Cast of column of predictions is incorrect. getReturnTypeToPredict must return same value as it is casted to",
                             ErrorCodes::BAD_CAST);
 
