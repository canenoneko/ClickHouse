MergeTree
---------

The MergeTree engine supports an index by primary key and by date, and provides the possibility to update data in real time.
This is the most advanced table engine in ClickHouse. Don't confuse it with the Merge engine.

The engine accepts parameters: the name of a Date type column containing the date, a sampling expression (optional), a tuple that defines the table's primary key, and the index granularity.
Example:

Example without sampling support:
<<<<<<< HEAD
=======

>>>>>>> 4cd9df27
.. code-block:: text

  MergeTree(EventDate, (CounterID, EventDate), 8192)

Example with sampling support:
<<<<<<< HEAD
=======

>>>>>>> 4cd9df27
.. code-block:: text

  MergeTree(EventDate, intHash32(UserID), (CounterID, EventDate, intHash32(UserID)), 8192)

A MergeTree type table must have a separate column containing the date. In this example, it is the 'EventDate' column. The type of the date column must be 'Date' (not 'DateTime').

The primary key may be a tuple from any expressions (usually this is just a tuple of columns), or a single expression.

The sampling expression (optional) can be any expression. It must also be present in the primary key. The example uses a hash of user IDs to pseudo-randomly disperse data in the table for each CounterID and EventDate. In other words, when using the SAMPLE clause in a query, you get an evenly pseudo-random sample of data for a subset of users.

The table is implemented as a set of parts. Each part is sorted by the primary key. In addition, each part has the minimum and maximum date assigned. When inserting in the table, a new sorted part is created. The merge process is periodically initiated in the background. When merging, several parts are selected, usually the smallest ones, and then merged into one large sorted part.

In other words, incremental sorting occurs when inserting to the table. Merging is implemented so that the table always consists of a small number of sorted parts, and the merge itself doesn't do too much work.

During insertion, data belonging to different months is separated into different parts. The parts that correspond to different months are never combined. The purpose of this is to provide local data modification (for ease in backups).

Parts are combined up to a certain size threshold, so there aren't any merges that are too long.

For each part, an index file is also written. The index file contains the primary key value for every 'index_granularity' row in the table. In other words, this is an abbreviated index of sorted data.

For columns, "marks" are also written to each 'index_granularity' row so that data can be read in a specific range.

When reading from a table, the SELECT query is analyzed for whether indexes can be used. An index can be used if the WHERE or PREWHERE clause has an expression (as one of the conjunction elements, or entirely) that represents an equality or inequality comparison operation, or if it has IN above columns that are in the primary key or date, or Boolean operators over them.

Thus, it is possible to quickly run queries on one or many ranges of the primary key. In the example given, queries will work quickly for a specific counter, for a specific counter and range of dates, for a specific counter and date, for multiple counters and a range of dates, and so on.

.. code-block:: sql

  SELECT count() FROM table WHERE EventDate = toDate(now()) AND CounterID = 34
  SELECT count() FROM table WHERE EventDate = toDate(now()) AND (CounterID = 34 OR CounterID = 42)
  SELECT count() FROM table WHERE ((EventDate >= toDate('2014-01-01') AND EventDate <= toDate('2014-01-31')) OR EventDate = toDate('2014-05-01')) AND CounterID IN (101500, 731962, 160656) AND (CounterID = 101500 OR EventDate != toDate('2014-05-01'))

All of these cases will use the index by date and by primary key. The index is used even for complex expressions. Reading from the table is organized so that using the index can't be slower than a full scan.

In this example, the index can't be used:

.. code-block:: sql

  SELECT count() FROM table WHERE CounterID = 34 OR URL LIKE '%upyachka%'

The index by date only allows reading those parts that contain dates from the desired range. However, a data part may contain data for many dates (up to an entire month), while within a single part the data is ordered by the primary key, which might not contain the date as the first column. Because of this, using a query with only a date condition that does not specify the primary key prefix will cause more data to be read than for a single date.

For concurrent table access, we use multi-versioning. In other words, when a table is simultaneously read and updated, data is read from a set of parts that is current at the time of the query. There are no lengthy locks. Inserts do not get in the way of read operations.

Reading from a table is automatically parallelized.

The OPTIMIZE query is supported, which calls an extra merge step.

You can use a single large table and continually add data to it in small chunks - this is what MergeTree is intended for.

Data replication is possible for all types of tables in the MergeTree family (see the section "Data replication").<|MERGE_RESOLUTION|>--- conflicted
+++ resolved
@@ -8,19 +8,13 @@
 Example:
 
 Example without sampling support:
-<<<<<<< HEAD
-=======
 
->>>>>>> 4cd9df27
 .. code-block:: text
 
   MergeTree(EventDate, (CounterID, EventDate), 8192)
 
 Example with sampling support:
-<<<<<<< HEAD
-=======
 
->>>>>>> 4cd9df27
 .. code-block:: text
 
   MergeTree(EventDate, intHash32(UserID), (CounterID, EventDate, intHash32(UserID)), 8192)
